--- conflicted
+++ resolved
@@ -14,11 +14,7 @@
 
 struct FlowManager {
   struct State* state;
-<<<<<<< HEAD
-  uint64_t expiration_time; /* nanoseconds */
-=======
   vigor_time_t expiration_time; /*seconds*/
->>>>>>> 90a91d44
 };
 
 bool
