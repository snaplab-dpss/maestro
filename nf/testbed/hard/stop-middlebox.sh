--- conflicted
+++ resolved
@@ -11,9 +11,5 @@
 if [ "$MIDDLEBOX" = "netfilter" -o "$MIDDLEBOX" = "ipvs" ]; then
     echo "no need to kill netfilter"
 else
-<<<<<<< HEAD
-    sudo killall -9 nat lb bridge policer click fw qemu-system-x86_64
-=======
-    sudo killall -9 nat lb bridge policer click fw nop
->>>>>>> 535d7b2e
+    sudo killall -9 nat lb bridge policer click fw nop qemu-system-x86_64
 fi