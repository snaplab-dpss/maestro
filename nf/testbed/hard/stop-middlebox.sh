--- conflicted
+++ resolved
@@ -11,9 +11,5 @@
 if [ "$MIDDLEBOX" = "netfilter" -o "$MIDDLEBOX" = "ipvs" ]; then
     echo "no need to kill netfilter"
 else
-<<<<<<< HEAD
-    sudo pkill -9 nat qemu-system-x86_64
-=======
-    sudo killall -9 nat lb bridge policer click fw
->>>>>>> f1deda5b
+    sudo killall -9 nat lb bridge policer click fw qemu-system-x86_64
 fi