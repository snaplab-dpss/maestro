--- conflicted
+++ resolved
@@ -82,11 +82,7 @@
         esac
 
         echo "[bench] Benchmarking throughput..."
-<<<<<<< HEAD
-        ssh $TESTER_HOST "sudo ~/moon-gen/build/MoonGen ~/scripts/moongen/$LUA_SCRIPT -r 5000 -u 5 -t 20 0 1"
-=======
-	ssh $TESTER_HOST "sudo ~/moon-gen/build/MoonGen ~/scripts/moongen/$LUA_SCRIPT -r 5000 -u 5 -t 2 1 0"
->>>>>>> f1deda5b
+        ssh $TESTER_HOST "sudo ~/moon-gen/build/MoonGen ~/scripts/moongen/$LUA_SCRIPT -r 5000 -u 5 -t 2 1 0"
         scp $TESTER_HOST:mf-find-mg-1p.txt "./$RESULTS_FILE"
         ssh $TESTER_HOST "sudo rm mf-find-mg-1p.txt"
         ;;
