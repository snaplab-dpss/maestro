#!/bin/bash
. ~/scripts/config.sh

echo "[clean] Unbinding tester interfaces from Linux..."
sudo ifconfig $TESTER_DEVICE_INTERNAL down
sudo ifconfig $TESTER_DEVICE_EXTERNAL down

<<<<<<< HEAD
# echo "[clean] Unbinding tester interfaces from DPDK..."
# sudo $RTE_SDK/tools/dpdk-devbind.py -b $KERN_NIC_DRIVER $TESTER_PCI_INTERNAL $TESTER_PCI_EXTERNAL
=======
echo "[clean] Unbinding tester interfaces from DPDK..."
sudo $RTE_SDK/usertools/dpdk-devbind.py -b $KERN_NIC_DRIVER $TESTER_PCI_INTERNAL $TESTER_PCI_EXTERNAL
>>>>>>> f1deda5b

echo "[clean] Killing pktgen on tester..."
sudo pkill -9 pktgen

echo "[clean] Killing moongen on tester..."
sudo pkill -9 MoonGen
sudo pkill -9 moongen
sudo pkill -9 moon-gen<|MERGE_RESOLUTION|>--- conflicted
+++ resolved
@@ -5,13 +5,8 @@
 sudo ifconfig $TESTER_DEVICE_INTERNAL down
 sudo ifconfig $TESTER_DEVICE_EXTERNAL down
 
-<<<<<<< HEAD
-# echo "[clean] Unbinding tester interfaces from DPDK..."
-# sudo $RTE_SDK/tools/dpdk-devbind.py -b $KERN_NIC_DRIVER $TESTER_PCI_INTERNAL $TESTER_PCI_EXTERNAL
-=======
 echo "[clean] Unbinding tester interfaces from DPDK..."
 sudo $RTE_SDK/usertools/dpdk-devbind.py -b $KERN_NIC_DRIVER $TESTER_PCI_INTERNAL $TESTER_PCI_EXTERNAL
->>>>>>> f1deda5b
 
 echo "[clean] Killing pktgen on tester..."
 sudo pkill -9 pktgen
