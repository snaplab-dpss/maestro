// DPDK uses these but doesn't include them. :|
#include <linux/limits.h>
#include <sys/types.h>

#include <rte_common.h>
#include <rte_eal.h>
#include <rte_errno.h>
#include <rte_ethdev.h>
#include <rte_lcore.h>
#include <rte_mbuf.h>

#include "lib/nf_forward.h"
#include "lib/nf_log.h"
#include "lib/nf_time.h"
#include "lib/nf_util.h"
#include "lib/packet-io.h"

#ifdef KLEE_VERIFICATION
#  include "lib/stubs/time_stub_control.h"
#  include "lib/stubs/hardware_stub.h"
#  include <klee/klee.h>
#endif//KLEE_VERIFICATION

#include <inttypes.h>

#ifdef KLEE_VERIFICATION
#  define VIGOR_LOOP_BEGIN \
    unsigned _vigor_lcore_id = rte_lcore_id(); \
    vigor_time_t _vigor_start_time = start_time(); \
    int _vigor_loop_termination = klee_int("loop_termination"); \
    unsigned VIGOR_DEVICES_COUNT;                                       \
    klee_possibly_havoc(&VIGOR_DEVICES_COUNT, sizeof(VIGOR_DEVICES_COUNT), "VIGOR_DEVICES_COUNT"); \
    vigor_time_t VIGOR_NOW;                                                   \
    klee_possibly_havoc(&VIGOR_NOW, sizeof(VIGOR_NOW), "VIGOR_NOW");    \
    unsigned VIGOR_DEVICE;                                              \
    klee_possibly_havoc(&VIGOR_DEVICE, sizeof(VIGOR_DEVICE), "VIGOR_DEVICE"); \
    unsigned _d;                                                        \
    klee_possibly_havoc(&_d, sizeof(_d), "_d");                         \
    while(klee_induce_invariants() & _vigor_loop_termination) { \
      nf_loop_iteration_border(_vigor_lcore_id, _vigor_start_time);      \
      VIGOR_NOW = current_time(); \
      /* concretize the device to avoid leaking symbols into DPDK */ \
      VIGOR_DEVICES_COUNT = rte_eth_dev_count(); \
      VIGOR_DEVICE = klee_range(0, VIGOR_DEVICES_COUNT, "VIGOR_DEVICE"); \
      for(_d = 0; _d < VIGOR_DEVICES_COUNT; _d++) if (VIGOR_DEVICE == _d) { VIGOR_DEVICE = _d; break; } \
      stub_hardware_receive_packet(VIGOR_DEVICE);
#define VIGOR_LOOP_END                                \
      stub_hardware_reset_receive(VIGOR_DEVICE);          \
      nf_loop_iteration_border(_vigor_lcore_id, VIGOR_NOW);  \
      }
#else//KLEE_VERIFICATION
#  define VIGOR_LOOP_BEGIN \
    while (1) { \
      vigor_time_t VIGOR_NOW = current_time(); \
      unsigned VIGOR_DEVICES_COUNT = rte_eth_dev_count(); \
      for (uint16_t VIGOR_DEVICE = 0; VIGOR_DEVICE < VIGOR_DEVICES_COUNT; VIGOR_DEVICE++) {
#  define VIGOR_LOOP_END } }
#endif//KLEE_VERIFICATION

// Number of RX/TX queues
static const uint16_t RX_QUEUES_COUNT = 1;
static const uint16_t TX_QUEUES_COUNT = 1;

// Queue sizes for receiving/transmitting packets
// NOT powers of 2 so that ixgbe doesn't use vector stuff
// but they have to be multiples of 8, and at least 32, otherwise the driver refuses
static const uint16_t RX_QUEUE_SIZE = 96;
static const uint16_t TX_QUEUE_SIZE = 96;

void
<<<<<<< HEAD
flood(struct rte_mbuf* frame, uint16_t skip_device,
      uint16_t nb_devices, struct rte_mempool* clone_pool) {
  rte_mbuf_refcnt_set(frame, nb_devices - 1);
  for (uint16_t device = 0; device < nb_devices; device++) {
    if (device == skip_device) continue;
    rte_eth_tx_burst(device, 0, &frame, 1);
=======
flood(struct rte_mbuf* frame, uint16_t skip_device, uint16_t nb_devices) {
  rte_mbuf_refcnt_set(frame, nb_devices - 1);
  int total_sent = 0;
  for (uint16_t device = 0; device < nb_devices; device++) {
    if (device == skip_device) continue;
    total_sent += rte_eth_tx_burst(device, 0, &frame, 1);
  }
  if (total_sent != nb_devices - 1) {
    rte_pktmbuf_free(frame);
>>>>>>> 3a9c769e
  }
}

// Buffer count for mempools
static const unsigned MEMPOOL_BUFFER_COUNT = 256;

// --- Initialization ---
static int
nf_init_device(uint16_t device, struct rte_mempool *mbuf_pool)
{
  int retval;

  // device_conf passed to rte_eth_dev_configure cannot be NULL
  struct rte_eth_conf device_conf;
  memset(&device_conf, 0, sizeof(struct rte_eth_conf));
  device_conf.rxmode.hw_strip_crc = 1;

  // Configure the device
  retval = rte_eth_dev_configure(
    device,
    RX_QUEUES_COUNT,
    TX_QUEUES_COUNT,
    &device_conf
  );
  if (retval != 0) {
    return retval;
  }

  // Allocate and set up TX queues
  for (int txq = 0; txq < TX_QUEUES_COUNT; txq++) {
    retval = rte_eth_tx_queue_setup(
      device,
      txq,
      TX_QUEUE_SIZE,
      rte_eth_dev_socket_id(device),
      NULL // config (NULL = default)
    );
    if (retval != 0) {
      return retval;
    }
  }

  // Allocate and set up RX queues
  // with rx_free_thresh = 1 so that internal descriptors are replenished always,
  // i.e. 1 mbuf is taken (for RX) from the pool and 1 is put back (when freeing),
  //      at each iteration, which avoids havocing problems
  struct rte_eth_rxconf rx_conf = {0};
  rx_conf.rx_free_thresh = 1;
  for (int rxq = 0; rxq < RX_QUEUES_COUNT; rxq++) {
    retval = rte_eth_rx_queue_setup(
      device,
      rxq,
      RX_QUEUE_SIZE,
      rte_eth_dev_socket_id(device),
      &rx_conf,
      mbuf_pool
    );
    if (retval != 0) {
      return retval;
    }
  }

  // Start the device
  retval = rte_eth_dev_start(device);
  if (retval != 0) {
    return retval;
  }

  // Enable RX in promiscuous mode, just in case
  rte_eth_promiscuous_enable(device);
  if (rte_eth_promiscuous_get(device) != 1) {
    return retval;
  }

  return 0;
}

// --- Per-core work ---

static void
lcore_main(void)
{
  // TODO is this check useful?
  for (uint16_t device = 0; device < rte_eth_dev_count(); device++) {
    if (rte_eth_dev_socket_id(device) > 0 && rte_eth_dev_socket_id(device) != (int) rte_socket_id()) {
      NF_INFO("Device %" PRIu8 " is on remote NUMA node to polling thread.", device);
    }
  }

  nf_core_init();

  NF_INFO("Core %u forwarding packets.", rte_lcore_id());

  VIGOR_LOOP_BEGIN

    struct rte_mbuf* mbuf;
    if (nf_receive_packet(VIGOR_DEVICE, &mbuf)) {
      uint16_t dst_device = nf_core_process(mbuf, VIGOR_NOW);
      nf_return_all_chunks(mbuf_pkt(mbuf));

      if (dst_device == VIGOR_DEVICE) {
        nf_free_packet(mbuf);
      } else if (dst_device == FLOOD_FRAME) {
        flood(mbuf, VIGOR_DEVICE, VIGOR_DEVICES_COUNT);
      } else {
        concretize_devices(&dst_device, rte_eth_dev_count());
        nf_send_packet(mbuf, dst_device);
      }
    }
  VIGOR_LOOP_END
}


// --- Main ---

int
main(int argc, char* argv[])
{
  // Initialize the Environment Abstraction Layer (EAL)
  int ret = rte_eal_init(argc, argv);
  if (ret < 0) {
    rte_exit(EXIT_FAILURE, "Error with EAL initialization, ret=%d\n", ret);
  }
  argc -= ret;
  argv += ret;

  // NF-specific config
  nf_config_init(argc, argv);
  nf_print_config();

  // Create a memory pool
  unsigned nb_devices = rte_eth_dev_count();
  struct rte_mempool* mbuf_pool = rte_pktmbuf_pool_create(
    "MEMPOOL", // name
    MEMPOOL_BUFFER_COUNT * nb_devices, // #elements
    0, // cache size (per-lcore, not useful in a single-threaded app)
    0, // application private area size
    RTE_MBUF_DEFAULT_BUF_SIZE, // data buffer size
    rte_socket_id() // socket ID
  );
  if (mbuf_pool == NULL) {
    rte_exit(EXIT_FAILURE, "Cannot create mbuf pool: %s\n", rte_strerror(rte_errno));
  }

  // Initialize all devices
  for (uint16_t device = 0; device < nb_devices; device++) {
    ret = nf_init_device(device, mbuf_pool);
    if (ret == 0) {
      NF_INFO("Initialized device %" PRIu8 ".", device);
    } else {
      rte_exit(EXIT_FAILURE, "Cannot init device %" PRIu8 ", ret=%d", device, ret);
    }
  }

  // Run!
  // ...in single-threaded mode, that is.
  lcore_main();

  return 0;
}<|MERGE_RESOLUTION|>--- conflicted
+++ resolved
@@ -68,14 +68,6 @@
 static const uint16_t TX_QUEUE_SIZE = 96;
 
 void
-<<<<<<< HEAD
-flood(struct rte_mbuf* frame, uint16_t skip_device,
-      uint16_t nb_devices, struct rte_mempool* clone_pool) {
-  rte_mbuf_refcnt_set(frame, nb_devices - 1);
-  for (uint16_t device = 0; device < nb_devices; device++) {
-    if (device == skip_device) continue;
-    rte_eth_tx_burst(device, 0, &frame, 1);
-=======
 flood(struct rte_mbuf* frame, uint16_t skip_device, uint16_t nb_devices) {
   rte_mbuf_refcnt_set(frame, nb_devices - 1);
   int total_sent = 0;
@@ -85,7 +77,6 @@
   }
   if (total_sent != nb_devices - 1) {
     rte_pktmbuf_free(frame);
->>>>>>> 3a9c769e
   }
 }
 
