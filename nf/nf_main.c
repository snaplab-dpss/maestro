--- conflicted
+++ resolved
@@ -139,11 +139,7 @@
       txq,
       TX_QUEUE_SIZE,
       rte_eth_dev_socket_id(device),
-<<<<<<< HEAD
       &tx_conf
-=======
-      NULL // default config
->>>>>>> 6f13bafc
     );
     if (retval != 0) {
       return retval;
