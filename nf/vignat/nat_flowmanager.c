#include "nat_flowmanager.h"

#include <assert.h>
#include <stdlib.h>
#include <string.h>//for memcpy
#include <rte_ethdev.h>

#include "lib/containers/double-chain.h"
#include "lib/containers/map.h"
#include "lib/containers/vector.h"
#include "lib/expirator.h"

#include "nat_state.h"

struct FlowManager {
  struct State* state;
	uint32_t expiration_time; /*seconds*/
};

bool
flow_consistency(void* value, int index, void* state) {
	struct FlowId* flow_id = value;
	struct State* st = state;
	return ( 0 <= flow_id->internal_device ) & ( flow_id->internal_device < rte_eth_dev_count() ) &
		( flow_id->internal_device != st->nat_device );
}

struct FlowManager*
flow_manager_allocate(uint16_t starting_port,
                      uint32_t nat_ip,
                      uint16_t nat_device,
                      uint32_t expiration_time,
                      uint64_t max_flows) {
	struct FlowManager* manager = (struct FlowManager*) malloc(sizeof(struct FlowManager));
	if (manager == NULL) {
		return NULL;
	}
  manager->state = alloc_state(max_flows, starting_port, nat_ip, nat_device);
  if (manager->state == NULL) {
    return NULL;
  }

	manager->expiration_time = expiration_time;

//vector_set_entry_condition(manager->state->fv, flow_consistency, manager);

	return manager;
}

bool
flow_manager_allocate_flow(struct FlowManager* manager, struct FlowId* id,
                           uint16_t internal_device, vigor_time_t time,
                           uint16_t* external_port) {
	int index;
  if (dchain_allocate_new_index(manager->state->heap, &index, time) == 0) {
		return false;
	}

  *external_port = manager->state->start_port + index;

  struct FlowId* key = 0;
  vector_borrow(manager->state->fv, index, (void**)&key);
  memcpy((void*)key, (void*)id, sizeof(struct FlowId));
  map_put(manager->state->fm, key, index);
  vector_return(manager->state->fv, index, key);
	return true;
}

void
flow_manager_expire(struct FlowManager* manager, vigor_time_t time) {
	// too early, nothing can expire yet.
	if (time < manager->expiration_time) {
		return;
	}

	// This is convoluted - we want to make sure the sanitization doesn't
	// extend our vigor_time_t value in 128 bits, which would confuse the validator.
	// So we "prove" by hand that it's OK...
	if (time < 0) return; // we don't support the past
<<<<<<< HEAD
	// assert(sizeof(time_t) <= sizeof(uint64_t));
	uint64_t time_u = (uint64_t) time; // OK since assert above passed and time > 0
	uint64_t last_time_u = time_u - manager->expiration_time; // OK because time >= expiration_time >= 0
	// assert(sizeof(uint64_t) <= sizeof(time_t));
	time_t last_time = (time_t) last_time_u; // OK since the assert above passed
=======
	assert(sizeof(vigor_time_t) <= sizeof(int64_t));
	uint64_t time_u = (uint64_t) time; // OK since assert above passed and time > 0
	uint64_t last_time_u = time_u - manager->expiration_time; // OK because time >= expiration_time >= 0
	assert(sizeof(int64_t) <= sizeof(vigor_time_t));
	vigor_time_t last_time = (vigor_time_t) last_time_u; // OK since the assert above passed
>>>>>>> 3b1d733c

  expire_items_single_map(manager->state->heap, manager->state->fv, manager->state->fm, last_time);
}


bool
flow_manager_get_internal(struct FlowManager* manager, struct FlowId* id,
                          vigor_time_t time,
                          uint16_t* external_port) {
	int index;
  if (map_get(manager->state->fm, id, &index) == 0) {
		return false;
	}
  *external_port = index + manager->state->start_port;
  dchain_rejuvenate_index(manager->state->heap, index, time);
  return true;
}

bool
flow_manager_get_external(struct FlowManager* manager, uint16_t external_port,
                          vigor_time_t time,
                          struct FlowId* out_flow) {
  int index = external_port - manager->state->start_port;
  if (dchain_is_index_allocated(manager->state->heap, index) == 0) {
    return false;
  }

  struct FlowId* key = 0;
  vector_borrow(manager->state->fv, index, (void**)&key);
  memcpy((void*)out_flow, (void*)key, sizeof(struct FlowId));
  vector_return(manager->state->fv, index, key);

  dchain_rejuvenate_index(manager->state->heap, index, time);

#ifdef KLEE_VERIFICATION
	concretize_devices(&out_flow->internal_device, rte_eth_dev_count());

#endif
	return true;
}<|MERGE_RESOLUTION|>--- conflicted
+++ resolved
@@ -77,19 +77,11 @@
 	// extend our vigor_time_t value in 128 bits, which would confuse the validator.
 	// So we "prove" by hand that it's OK...
 	if (time < 0) return; // we don't support the past
-<<<<<<< HEAD
-	// assert(sizeof(time_t) <= sizeof(uint64_t));
-	uint64_t time_u = (uint64_t) time; // OK since assert above passed and time > 0
-	uint64_t last_time_u = time_u - manager->expiration_time; // OK because time >= expiration_time >= 0
-	// assert(sizeof(uint64_t) <= sizeof(time_t));
-	time_t last_time = (time_t) last_time_u; // OK since the assert above passed
-=======
 	assert(sizeof(vigor_time_t) <= sizeof(int64_t));
 	uint64_t time_u = (uint64_t) time; // OK since assert above passed and time > 0
 	uint64_t last_time_u = time_u - manager->expiration_time; // OK because time >= expiration_time >= 0
 	assert(sizeof(int64_t) <= sizeof(vigor_time_t));
 	vigor_time_t last_time = (vigor_time_t) last_time_u; // OK since the assert above passed
->>>>>>> 3b1d733c
 
   expire_items_single_map(manager->state->heap, manager->state->fv, manager->state->fm, last_time);
 }
