// DPDK requires these but doesn't include them. :|
#include <linux/limits.h>
#include <sys/types.h>
#include <unistd.h>

#include <stdlib.h>

#include <rte_common.h>
#include <rte_ip.h>
#include <rte_mbuf.h>

#include "flow.h.gen.h"
#include "nat_flowmanager.h"
#include "nat_config.h"
#include "lib/nf_forward.h"
#include "lib/nf_log.h"
#include "lib/nf_util.h"

struct nat_config config;
struct FlowManager* flow_manager;

void nf_core_init()
{
	flow_manager = flow_manager_allocate(
		config.start_port,
                config.external_addr,
                config.wan_device,
                config.expiration_time,
                config.max_flows
	);

	if (flow_manager == NULL) {
		rte_exit(EXIT_FAILURE, "Could not allocate flow manager");
	}
}

int nf_core_process(struct rte_mbuf* mbuf, vigor_time_t now)
{
  const int in_port = mbuf->port;
	NF_DEBUG("It is %" PRId64, now);

	flow_manager_expire(flow_manager, now);
	NF_DEBUG("Flows have been expired");

	struct ether_hdr* ether_header = nf_then_get_ether_header(mbuf_pkt(mbuf));

  if (!RTE_ETH_IS_IPV4_HDR(mbuf->packet_type)) {
		NF_DEBUG("Not IPv4, dropping");
		return in_port;
  }
  uint8_t* ip_options;
  bool wellformed = true;
	struct ipv4_hdr* ipv4_header = nf_then_get_ipv4_header(mbuf_pkt(mbuf), &ip_options, &wellformed);
  if (!wellformed) {
		NF_DEBUG("Malformed IPv4, dropping");
		return in_port;
  }
  assert(ipv4_header != NULL);

  if (!nf_has_tcpudp_header(ipv4_header) ||
      packet_get_unread_length(mbuf_pkt(mbuf)) < sizeof(struct tcpudp_hdr)) {
		NF_DEBUG("Not TCP/UDP, dropping");
		return in_port;
	}
	struct tcpudp_hdr* tcpudp_header = nf_then_get_tcpudp_header(mbuf_pkt(mbuf));
  assert(tcpudp_header != NULL);

<<<<<<< HEAD
	static int packet_count = 0;
	packet_count++;

	NF_DEBUG("Forwarding an IPv4 packet on device %" PRIu16, mbuf->port);
=======
	NF_DEBUG("Forwarding an IPv4 packet on device %" PRIu16, in_port);
>>>>>>> 3b1d733c

	uint16_t dst_device;
	if (in_port == config.wan_device) {
		NF_DEBUG("Device %" PRIu16 " is external", in_port);

    struct FlowId internal_flow;
		if (flow_manager_get_external(flow_manager, tcpudp_header->dst_port, now, &internal_flow)) {
			NF_DEBUG("Found internal flow.");
      log_FlowId(&internal_flow);

      if (internal_flow.dst_ip != ipv4_header->src_addr ||
          internal_flow.dst_port != tcpudp_header->src_port ||
          internal_flow.protocol != ipv4_header->next_proto_id) {
        NF_DEBUG("Spoofing attempt, dropping.");
        return in_port;
      }

			ipv4_header->dst_addr = internal_flow.src_ip;
			tcpudp_header->dst_port = internal_flow.src_port;
			dst_device = internal_flow.internal_device;
		} else {
			NF_DEBUG("Unknown flow, dropping");
			return in_port;
		}
	} else {
    struct FlowId id = {
      .src_port = tcpudp_header->src_port,
      .dst_port = tcpudp_header->dst_port,
      .src_ip = ipv4_header->src_addr,
      .dst_ip = ipv4_header->dst_addr,
      .protocol = ipv4_header->next_proto_id,
      .internal_device = in_port
    };

    NF_DEBUG("For id:");
    log_FlowId(&id);

		NF_DEBUG("Device %" PRIu16 " is internal (not %" PRIu16 ")", in_port, config.wan_device);

    uint16_t external_port;
    static int flow_counter = 0;
		if (!flow_manager_get_internal(flow_manager, &id, now, &external_port)) {
			NF_DEBUG("New flow");

			if (!flow_manager_allocate_flow(flow_manager, &id, in_port, now, &external_port)) {
				NF_DEBUG("No space for the flow, dropping");
				return in_port;
			}
		}

		NF_DEBUG("Forwarding from ext port:%d", external_port);

		ipv4_header->src_addr = config.external_addr;
		tcpudp_header->src_port = external_port;
		dst_device = config.wan_device;
	}

	ether_header->s_addr = config.device_macs[dst_device];
	ether_header->d_addr = config.endpoint_macs[dst_device];
	nf_set_ipv4_checksum(ipv4_header);

	return dst_device;
}


void nf_config_init(int argc, char** argv) {
  nat_config_init(&config, argc, argv);
}

void nf_config_cmdline_print_usage(void) {
  nat_config_cmdline_print_usage();
}

void nf_print_config() {
  nat_print_config(&config);
}<|MERGE_RESOLUTION|>--- conflicted
+++ resolved
@@ -65,14 +65,7 @@
 	struct tcpudp_hdr* tcpudp_header = nf_then_get_tcpudp_header(mbuf_pkt(mbuf));
   assert(tcpudp_header != NULL);
 
-<<<<<<< HEAD
-	static int packet_count = 0;
-	packet_count++;
-
-	NF_DEBUG("Forwarding an IPv4 packet on device %" PRIu16, mbuf->port);
-=======
 	NF_DEBUG("Forwarding an IPv4 packet on device %" PRIu16, in_port);
->>>>>>> 3b1d733c
 
 	uint16_t dst_device;
 	if (in_port == config.wan_device) {
