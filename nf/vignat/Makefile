--- conflicted
+++ resolved
@@ -10,11 +10,7 @@
           ../lib/expirator.c \
           ../lib/containers/double-chain.c ../lib/containers/double-chain-impl.c \
           ../lib/containers/map-impl.c ../lib/containers/double-map.c \
-<<<<<<< HEAD
-	  ../lib/containers/vector.c ../lib/containers/map.c
-=======
           ../lib/containers/vector.c ../lib/containers/map.c
->>>>>>> c23b05f3
 
 # gcc flags
 CFLAGS += -O3
