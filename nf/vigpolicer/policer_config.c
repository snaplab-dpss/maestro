--- conflicted
+++ resolved
@@ -118,19 +118,11 @@
 {
   NF_INFO("\n--- Policer Config ---\n");
 
-<<<<<<< HEAD
-  NF_INFO("LAN Device: %" PRIu16, config->lan_device);
-  NF_INFO("WAN Device: %" PRIu16, config->wan_device);
-  NF_INFO("Rate: %" PRIu32, config->rate);
-  NF_INFO("Burst: %" PRIu32, config->burst);
-  NF_INFO("Capacity: %" PRIu32, config->dyn_capacity);
-=======
   NF_INFO("LAN Device: %" PRIu32, config->lan_device);
   NF_INFO("WAN Device: %" PRIu32, config->wan_device);
   NF_INFO("Rate: %" PRIu32, config->rate);
   NF_INFO("Burst: %" PRIu32, config->burst);
   NF_INFO("Capacity: %" PRIu16, config->dyn_capacity);
->>>>>>> 90a91d44
 
   NF_INFO("\n--- ------ ------ ---\n");
 }