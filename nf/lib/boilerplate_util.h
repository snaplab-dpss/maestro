#ifndef _BOILERPLATE_UTIL_H_INCLUDED_
#define _BOILERPLATE_UTIL_H_INCLUDED_

#include <stdint.h>
#include <limits.h>

#include "include_ignored_by_verifast.h"

#ifdef _NO_VERIFAST_
#  define IGNORE(x) (void)(x)
#else //_NO_VERIFAST_
#  define IGNORE(x)
#endif //_NO_VERIFAST_

//TODO: replace this with a cheaper(performancewise) equivalent:
/*@
  fixpoint long long _wrap(long long x) { return x % INT_MAX; }
  @*/

// KLEE doesn't tolerate && in a klee_assume (see klee/klee#809),
// so we replace them with & during symbex but interpret them as && in the validator
#ifdef KLEE_VERIFICATION
#  define AND &
#else // KLEE_VERIFICATION
#  define AND &&
#endif // KLEE_VERIFICATION

static inline unsigned long long wrap(unsigned long long x)
//@ requires true;
//@ ensures result == _wrap(x) &*& INT_MIN <= result &*& result <= INT_MAX;
{
  //@ div_rem(x, INT_MAX);
  return x % INT_MAX;
}

static void null_init(void* obj)
/*@ requires chars(obj, sizeof(uint32_t), _); @*/
/*@ ensures u_integer(obj, _); @*/
{
  *(uint32_t*)obj = 0;
}

#ifdef KLEE_VERIFICATION
#include <klee/klee.h>
static inline void
concretize_devices(uint16_t *device, uint16_t count) {
	klee_assert(*device >= 0);
	klee_assert(*device < count);

	for(unsigned d = 0; d < count; d++) if (*device == d) { *device = d; break; }
<<<<<<< HEAD
=======
}
#else
static inline void
concretize_devices(uint16_t *device, uint16_t count) {
    (void)(device);
    (void)(count);
>>>>>>> 5d3033ad
}
#endif//KLEE_VERIFICATION



#endif//_BOILERPLATE_UTIL_H_INCLUDED_<|MERGE_RESOLUTION|>--- conflicted
+++ resolved
@@ -48,15 +48,12 @@
 	klee_assert(*device < count);
 
 	for(unsigned d = 0; d < count; d++) if (*device == d) { *device = d; break; }
-<<<<<<< HEAD
-=======
 }
 #else
 static inline void
 concretize_devices(uint16_t *device, uint16_t count) {
     (void)(device);
     (void)(count);
->>>>>>> 5d3033ad
 }
 #endif//KLEE_VERIFICATION
 
