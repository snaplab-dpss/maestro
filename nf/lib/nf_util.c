--- conflicted
+++ resolved
@@ -53,34 +53,8 @@
 		see nf_init_device.
 	*/
 
-  ip_header->hdr_checksum = 0; // Assumed by cksum calculation
+  ip_header->hdr_checksum = 0;
 
-<<<<<<< HEAD
-  // HW Offload
-  // mbuf->ol_flags |= PKT_TX_IPV4 | PKT_TX_IP_CKSUM;
-  // mbuf->l2_len = sizeof(struct ether_hdr);
-  // mbuf->l3_len = sizeof(struct ipv4_hdr);
-
-	if (ip_header->next_proto_id == IPPROTO_TCP) {
-		struct tcp_hdr* tcp_header = (struct tcp_hdr*) l4_header;
-		// HW Offload
-		// tcp_header->cksum = rte_ipv4_phdr_cksum(ip_header, mbuf->ol_flags);
-		// mbuf->ol_flags |= PKT_TX_TCP_CKSUM;
-
-		// SW
-		tcp_header->cksum = 0; // Assumed by cksum calculation
-		tcp_header->cksum = rte_ipv4_udptcp_cksum(ip_header, tcp_header);
-	} else if (ip_header->next_proto_id == IPPROTO_UDP) {
-		struct udp_hdr * udp_header = (struct udp_hdr*) l4_header;
-		// HW Offload
-		// udp_header->dgram_cksum = rte_ipv4_phdr_cksum(ip_header, mbuf->ol_flags);
-		// mbuf->ol_flags |= PKT_TX_UDP_CKSUM;
-
-		// SW
-		udp_header->dgram_cksum = 0; // Assumed by cksum calculation
-		udp_header->dgram_cksum = rte_ipv4_udptcp_cksum(ip_header, udp_header);
-=======
-  // For HW offloading VVV
   mbuf->ol_flags |= PKT_TX_IPV4 | PKT_TX_IP_CKSUM;
   mbuf->l2_len = sizeof(struct ether_hdr);
   mbuf->l3_len = sizeof(struct ipv4_hdr);
@@ -88,27 +62,27 @@
 	if (ip_header->next_proto_id == IPPROTO_TCP) {
 		struct tcp_hdr* tcp_header = (struct tcp_hdr*) l4_header;
 		tcp_header->cksum = rte_ipv4_phdr_cksum(ip_header, mbuf->ol_flags);
+		mbuf->ol_flags |= PKT_TX_TCP_CKSUM;
 	} else if (ip_header->next_proto_id == IPPROTO_UDP) {
 		struct udp_hdr * udp_header = (struct udp_hdr*) l4_header;
 		udp_header->dgram_cksum = rte_ipv4_phdr_cksum(ip_header, mbuf->ol_flags);
->>>>>>> 34178e70
+		mbuf->ol_flags |= PKT_TX_UDP_CKSUM;
 	}
-
-	// SW
-	ip_header->hdr_checksum = rte_ipv4_cksum(ip_header);
 }
 
 void
 nf_set_ipv4_udptcp_checksum(struct ipv4_hdr* ip_header, struct tcpudp_hdr* l4_header, void* packet) {
-  ip_header->hdr_checksum = 0;
-
   // Make sure the packet pointer points to the TCPUDP continuation
   assert((char*)packet == ((char*)l4_header + sizeof(struct tcpudp_hdr)));
+
+  ip_header->hdr_checksum = 0;
   if (ip_header->next_proto_id == IPPROTO_TCP) {
     struct tcp_hdr* tcp_header = (struct tcp_hdr*) l4_header;
+    tcp_header->cksum = 0; // Assumed by cksum calculation
     tcp_header->cksum = rte_ipv4_udptcp_cksum(ip_header, tcp_header);
   } else if (ip_header->next_proto_id == IPPROTO_UDP) {
     struct udp_hdr * udp_header = (struct udp_hdr*) l4_header;
+    udp_header->dgram_cksum = 0; // Assumed by cksum calculation
     udp_header->dgram_cksum = rte_ipv4_udptcp_cksum(ip_header, udp_header);
   }
   ip_header->hdr_checksum = rte_ipv4_cksum(ip_header);
