#ifdef VIGOR_STUB_HARDWARE

#include "lib/stubs/hardware_stub.h"
#include "lib/stubs/core_stub.h"

#include <endian.h>
#include <stdbool.h>
#include <stdio.h>
#include <stdlib.h>
#include <string.h>

// NO OTHER DPDK HEADERS HERE! we're implementing a reference implementation...
#include "rte_cycles.h" // to include the next one cleanly
#include "generic/rte_cycles.h" // for rte_delay_us_callback_register

#include "lib/packet-io.h"
#include "lib/stubs/packet-io-stub-control.h"

#include <klee/klee.h>

#include "lib/kernel/dsos_pci.h"


typedef uint32_t (*stub_register_read)(struct stub_device* dev, uint32_t offset);
typedef uint32_t (*stub_register_write)(struct stub_device* dev, uint32_t offset, uint32_t new_value);

struct stub_register {
	bool present; // to distinguish registers we model from others
	uint32_t initial_value;
	bool readable;
	uint32_t writable_mask; // 0 = readonly, 1 = writeable
	stub_register_read read; // possibly NULL
	stub_register_write write; // possibly NULL
};

static struct stub_register REGISTERS[0x20000]; // index == address

// Incremented at each delay; in nanoseconds.
static uint64_t TIME;

// Checks for the traced_mbuf hack soundness
static bool rx_called;
static bool tx_called;
static bool free_called;

// Helper bit macros
#define GET_BIT(n, k) (((n) >> (k)) & 1)
#define SET_BIT(n, k, v) if ((v) == 0) { n = (n & ~(1 << (k))); } else { n = (n | (1 << (k))); }

// Helper register macros
#define DEV_MEM(dev, offset, type) *((type*) (dev->mem_shadow + (offset)))
#define DEV_REG(dev, offset) DEV_MEM(dev, offset, uint32_t)


// Unless otherwise stated, all citations here refer to
// https://www.intel.com/content/dam/www/public/us/en/documents/datasheets/82599-10-gbe-controller-datasheet.pdf

// We do not model RC registers specially because we don't allow writes to any of them and they all start at 0, so we just leave them alone

void
stub_delay(unsigned int us)
{
	TIME += us * 1000 ; // TIME is in ns
}


static void
stub_device_reset(struct stub_device* dev)
{
	for (int n = 0; n < sizeof(REGISTERS)/sizeof(REGISTERS[0]); n++) {
		if (REGISTERS[n].present) {
			DEV_REG(dev, n) = REGISTERS[n].initial_value;
		}
	}

	dev->current_mdi_address = -1;
}

static void
stub_device_start(struct stub_device* dev)
{
	// Get the address of the receive descriptor for queue 0
	uint64_t rdba =  ((uint64_t) DEV_REG(dev, 0x01000)) // RDBAL
		      | (((uint64_t) DEV_REG(dev, 0x01004)) << 32); // RDBAH

	// Clear the head of the descriptor
	DEV_REG(dev, 0x01010) = 0; // RDH
	// Make sure we have enough space
	uint32_t rdt = DEV_REG(dev, 0x01018);
	klee_assert(rdt >= 1);

	// Descriptor is 128 bits, see page 313, table 7-15 "Descriptor Read Format"
	// (which the NIC reads to know where to put a packet)
	// and page 314, table 7-16 "Descriptor Write-Back Format"
	// (note that "write" in this context is from the NIC's point of view;
	//  it writes those descriptors into memory)
	uint64_t* descr = (uint64_t*) rdba;

	// Read phase
	// Address is the first 64 bits, header the next 64
	// normally headers shouldn't be split
	uint64_t mbuf_addr = descr[0];
	uint64_t head_addr = descr[1];
	klee_assert(head_addr == 0);

	// Get device index
	int device_index = 0;
	while (dev != &DEVICES[device_index]) { device_index++; }


	dev->old_mbuf_addr = mbuf_addr;

	bool received = klee_int("received");
	set_packet_receive_success(received);
	//need it forward, to make sure packet_receive args are the same in both calls
	uint32_t packet_len = sizeof(struct stub_mbuf_content); //TODO: make length symbolic
	//uint32_t data_len = klee_int("data_len");
	//klee_assume(packet_len <= 90); //Make sure it fits 1 mbuf
	//klee_assume(data_len <= packet_len);
	//klee_assume(sizeof(struct ether_hdr) <= data_len);
	uint32_t data_len = packet_len;
	if (!received) {
		// no packet
		bool received_a_packet = packet_receive(device_index, (void**)&mbuf_addr, &data_len);
		klee_assert(!received_a_packet);
		return;
	}


	// Write phase

	// First Line
	// 0-3: RSS Type (0 - no RSS)
	// 4-16: Packet Type
	//  4/5 and 6/7 are IPv4 and IPv6 respectively (mutually exclusive?)
	//  8/9/10 are TCP/UDP/SCTP respectively (mutually exclusive?)
	//  11 is NFS
	//  12/13 is IPSec
	//  14 is LinkSec (non-IP)
	//  15 must be 0 to indicate a non-L2 packet
	//  16 is reserved
	// 17-20: RSC Count (0 - no RSC)
	// 21-30: Header Length (0 - header not decoded)
	// 31: Split Header (1 - not split)
	// 32-63: RSS Hash or FCOE_PARAM or Flow Director Filters ID or Fragment Checksum (0 - not supported)
	uint64_t wb0 = 0b0000000000000000000000000000000010000000000000000000000000000000;

	struct stub_mbuf_content* mbuf_content = malloc(sizeof(struct stub_mbuf_content));
	if (mbuf_content == NULL) {
		klee_abort(); // TODO ahem...
	}
	// NOTE: validator depends on this specific name, "user_buf"
	klee_make_symbolic(mbuf_content, sizeof(struct stub_mbuf_content), "user_buf");


#if __BYTE_ORDER == __BIG_ENDIAN
	bool is_ipv4 = mbuf_content->ether.ether_type == 0x0800;
	bool is_ipv6 = mbuf_content->ether.ether_type == 0x86DD;
#else
	bool is_ipv4 = mbuf_content->ether.ether_type == 0x0008;
	bool is_ipv6 = mbuf_content->ether.ether_type == 0xDD86;
#endif

	bool is_tcp = false, is_udp = false, is_sctp = false;
	if (is_ipv4) {
		is_tcp = mbuf_content->ipv4.next_proto_id == 6;
		is_udp = mbuf_content->ipv4.next_proto_id == 17;
		is_sctp = mbuf_content->ipv4.next_proto_id == 132;
	}

	// NOTE: Allowing all of those to be symbols means the symbex takes suuuuper-long... worth doing sometimes, but not all the time
#if 0
	bool is_ip = is_ipv4 || is_ipv6;
	bool is_ip_broadcast = is_ip && klee_int("received_is_ip_broadcast") != 0;

	bool has_ip_ext = is_ip && klee_int("received_has_ip_ext") != 0;

	bool is_linksec = !is_ip && klee_int("received_is_linksec") != 0;

	bool not_ipsec = is_udp || is_tcp || is_sctp;
	bool is_nfs = not_ipsec && klee_int("received_is_nfs") != 0;

	bool is_ipsec_esp = !not_ipsec && klee_int("received_is_ipsec_esp") != 0;
	bool is_ipsec_ah = !not_ipsec && !is_ipsec_esp &&klee_int("received_is_ipsec_ah") != 0;
#else
	bool is_ip_broadcast = false, has_ip_ext = false, is_linksec = false, not_ipsec = true, is_nfs = false, is_ipsec_esp = false, is_ipsec_ah = false;
#endif

#define BIT(index, cond) SET_BIT(wb0, index, (cond) ? 1 : 0);
	BIT(4, is_ipv4);
	BIT(5, is_ipv4 && has_ip_ext);
	BIT(6, is_ipv6);
	BIT(7, is_ipv6 && has_ip_ext);
	BIT(8, is_tcp);
	BIT(9, is_udp);
	BIT(10, is_sctp);
	BIT(11, is_nfs);
	BIT(12, is_ipsec_esp);
	BIT(13, is_ipsec_ah);
	BIT(14, is_linksec);
	BIT(15, 0); // non-L2 packet - TODO we should try that, but then the entire meaning of packet_type changes...
	BIT(16, 0); // reserved
#undef BIT


	// Second Line
	// 0-19: Extended Status / NEXTP
	//  0: Descriptor Done (1 - done)
	//  1: End Of Packet (1 - yes, no more fragments)
	//  2: Flow Match (0 - no filter set, no match)
	//  3: VLAN Packet (0 - no VLANs configured, no match)
	//  4: UDP Checksum Offload (0 - not provided)
	//  5: L4 Integrity (0 - not provided)
	//  6: IPv4 Checksum (0 - not provided)
	//  7: Non-Unicast (depends on IP)
	//  8: Reserved (0)
	//  9: Outer-VLAN on double VLAN packet (0 - not enabled)
	//  10: UDP Checksum Valid (0 - not supported)
	//  11: Low Latency Interrupt (0 - no interrupts)
	//  12-15: Reserved (0)
	//  16: Time Stamp (0 - not a time sync packet)
	//  17: Security Processing (0 - not configured)
	//  18: Loopback Indication (0 - not a loopback)
	//  19: Reserved (0)
	// 20-31: Extended Error (0 - no error)
	// 32-47: Packet Length (depends on packet)
	// 48-63: VLAN Tag (0, no VLAN)
	uint64_t wb1 = 0b0000000000000000000000000000000000000000000000000000000000000011;

	// get packet length
	wb1 |= (uint64_t) packet_len << 32;

	if (is_ipv4 && (
			// Multicast addr?
#if __BYTE_ORDER == __BIG_ENDIAN
			(mbuf_content->ipv4.dst_addr >= 0xE0000000 && mbuf_content->ipv4.dst_addr < 0xF0000000)
#else
			((mbuf_content->ipv4.dst_addr & 0xFF) >= 0xE0 && (mbuf_content->ipv4.dst_addr & 0xFF) < 0xF0)
#endif
			// Or just a broadcast, which can be pretty much anything
			|| is_ip_broadcast)) {
		SET_BIT(wb1, 7, 1);
	}

	if(is_ipv4) {
		// TODO can we make version_ihl symbolic?
		mbuf_content->ipv4.version_ihl = (4 << 4) | 5; // IPv4, 5x4 bytes - concrete to avoid symbolic indexing
		mbuf_content->ipv4.total_length = rte_cpu_to_be_16(sizeof(struct ipv4_hdr) + sizeof(struct tcp_hdr));
	}

	// Write the packet into the proper place
	memcpy((void*) mbuf_addr, mbuf_content, packet_len);

	// "The 82599 writes back the receive descriptor immediately following the packet write into system memory."
	descr[0] = wb0;
	descr[1] = wb1;

	// Get the DPDK packet type
	uint32_t traced_ptype = 0;
	traced_ptype |= 0x00000001; // ether; always - see TODO in definition of the ptype above
	if (is_ipv4) traced_ptype |= 0x00000010;
	if (is_ipv6) traced_ptype |= 0x00000040;
	if (has_ip_ext) {
		if (is_ipv4) traced_ptype |= 0x00000030;
		if (is_ipv6) traced_ptype |= 0x000000c0;
	}
	if (is_udp) traced_ptype |= 0x00000200;
	if (is_tcp) traced_ptype |= 0x00000100;
	if (is_sctp) traced_ptype |= 0x00000400;

	bool received_a_packet = packet_receive(device_index, (void**)&mbuf_addr, &data_len);
	klee_assert(received_a_packet);

	// Soundness for hack
	klee_assert(!rx_called);
	rx_called = true;
}


// RW1C means a register can be read, and bits can be cleared by writing 1
static uint32_t
stub_register_rw1c_write(struct stub_device* dev, uint32_t offset, uint32_t new_value)
{
	for (int n = 0; n <= 31; n++) {
		if (GET_BIT(new_value, n) == 1) {
			SET_BIT(new_value, n, 0);
		} else {
			// Cannot flip a bit from 1 to 0
			uint32_t current_value = DEV_REG(dev, offset);
			klee_assert(current_value == 0);
		}
	}
	return 0;
}


static uint32_t
stub_register_i2cctl_write(struct stub_device* dev, uint32_t offset, uint32_t new_value)
{
	// I2C citations here are from https://www.nxp.com/docs/en/user-guide/UM10204.pdf
	// SFP citations here are from https://ta.snia.org/higherlogic/ws/public/download/268/SFF-8431.PDF
	// and https://ta.snia.org/higherlogic/ws/public/download/294/SFF-8472.PDF

	// Table 10, "Characteristics of the SDA and SCL bus lines for Standard [...] I2C devices"
	// NOTE: START setup and STOP setup are both >= TIME_LOW so we just ignore them
	const int TIME_START_HOLD = 4000; // SDA must keep its value for this long after a start
	const int TIME_BETWEEN_STOP_START = 4700;
	const int TIME_LOW = 4700; // minimum time for the clock to be in LOW
	const int TIME_HIGH = 4000; // minimum time for the clock to be in HIGH

	// I2C/SFP States
	// -1 is default
	const int I2C_STARTING = 0;
	const int I2C_STARTED = 1;
	const int I2C_STOPPED = 2;
	const int SFP_READING = 3;
	const int SFP_ADDRESSING = 4;
	const int SFP_WRITING = 5;
	const int SFP_END = 6;

	uint32_t current_value = DEV_REG(dev, offset);

	uint8_t scl_old = (current_value >> 1) & 1;
	uint8_t sda_old = (current_value >> 3) & 1;

	uint8_t scl_new = (new_value >> 1) & 1;
	uint8_t sda_new = (new_value >> 3) & 1;

	// Clone the out bits to the in bits - clock (1/0) and data (3/2)
	// NOTE: We model the out bits as writable because the driver has to write to them;
	//       otherwise, it would need to read I2CCTL every time before writing, which would be inefficient;
	//       so instead it just writes whatever to them and the value is ignored.
	SET_BIT(new_value, 0, GET_BIT(new_value, 1));
	SET_BIT(new_value, 2, GET_BIT(new_value, 3));

	if (scl_old != scl_new) {
		if (scl_new == 0) {
			klee_assert(TIME - dev->i2c_clock_time >= TIME_HIGH);
		} else {
			klee_assert(TIME - dev->i2c_clock_time >= TIME_LOW);
		}

		dev->i2c_clock_time = TIME;
	}

	// "A HIGH to LOW transition on the SDA line while SCL is HIGH defines a START condition"
	if (sda_old == 1 && sda_new == 0 && scl_old == 1 && scl_new == 1) {
		if (dev->i2c_state == I2C_STOPPED) {
			klee_assert(dev->i2c_stop_time + TIME_BETWEEN_STOP_START <= TIME);
		}

		dev->i2c_state = I2C_STARTING;
		dev->i2c_start_time = TIME;
		dev->i2c_counter = 0;
		dev->i2c_address = 0;

		return new_value;
	}

	// "A data transfer is always terminated by a STOP condition generated by the master."
	// "A LOW to HIGH transition on the SDA line while SCL is HIGH defines a STOP condition"
	if (sda_old == 0 && sda_new == 1 && scl_old == 1 && scl_new == 1) {
		// "A START condition immediately followed by a STOP condition (void message) is an illegal format."
		klee_assert(dev->i2c_counter > 0);

		// also, let's make sure the message didn't stop at some random place
		klee_assert(dev->i2c_counter % 9 == 0);

		dev->i2c_state = I2C_STOPPED;
		dev->i2c_counter = 0;
		dev->i2c_address = 0;
		dev->i2c_stop_time = TIME;

		return new_value;
	}

	if (dev->i2c_state == I2C_STARTING) {
		if (sda_old != sda_new) {
			klee_assert(TIME - dev->i2c_start_time >= TIME_START_HOLD);

			dev->i2c_state = I2C_STARTED;
		} else {
			return new_value;
		}

		// Fall through
	}

	if (!(scl_old == 0 && scl_new == 1)) {
		// Not a rising edge - we don't care
		return new_value;
	}

	if (dev->i2c_state == I2C_STARTED) {
		// "After the START condition, a slave address is sent.
		//  This address is seven bits long followed by an eight bit which is a data direction bit (R/W) -
		//  a 'zero' indicates a transmission (WRITE), a 'one' indicates a request for data (READ)

		if (dev->i2c_counter % 9 < 8) {
			// Part of the address or the RW bit - read a bit
			dev->i2c_address = dev->i2c_address << 1;
			dev->i2c_address = dev->i2c_address | sda_new;
		} else {
			// "Each byte is followed by an acknowledgement bit"
			// "The Acknowledge signal is defined as follows: the transmitter releases the SDA line
			//  during the acknowledge clock pulse so the receiver can pull the SDA line LOW
			//  and it remains stable LOW suring the HIGH period of this clock pulse."

			SET_BIT(new_value, 2, 0); // bit 2 is "data in"

			// Set the state since we sent an ACK
			// If it's an I2C write, the SFP address follows
			dev->i2c_state = (dev->i2c_address & 1) == 0 ? SFP_ADDRESSING : SFP_READING;

			// Reset SFP address if we're about to address (otherwise, don't! reads use the last one)
			if (dev->i2c_state == SFP_ADDRESSING) {
				dev->sfp_address = 0;
			}

			// Also remove the RW bit from the address
			dev->i2c_address = dev->i2c_address >> 1;

			// "The 10-bit slave address is formed from the first two bytes following a START condition"
			// "The first seven bits of the first byte are the combination 1111 0XX"
			// "Although there are eight possible combinations of the reserved address bits 1111 xxx,
			//  only the four combinations 1111 0XX are used for 10-bit addressing.
			//  The remaining four combinations 1111 1XX are reserved for future I2C-bus enhancements."
			// we don't support 10-bit mode, nor the reserved stuff
			klee_assert(dev->i2c_address >> 3 != 0b1111);

			// "Each SFP+ is hard-wired at the device addresses A0h and A2h"
			// except that by "A0h" they mean "the 7-bit address 50h padded with a 0 at the end to make it 8 bit"
			// we only suport A0 (for now?)
			klee_assert(dev->i2c_address == 80);
		}

		dev->i2c_counter++;

		return new_value;
	}

	if (dev->i2c_state == SFP_ADDRESSING) {
		if (dev->i2c_counter % 9 < 8) {
			dev->sfp_address = dev->sfp_address << 1;
			dev->sfp_address = dev->sfp_address | sda_new;
		} else {
			// We have a full SFP address, ACK it
			SET_BIT(new_value, 2, 0);

			// Put in write mode, which may be canceled by the master if it wants to read by restarting
			dev->i2c_state = SFP_WRITING;
		}

		dev->i2c_counter++;
		return new_value;
	}

	if (dev->i2c_state == SFP_READING) {
		// The master wants data - send it, bit by bit
		// Registers are found in table 4-1

		int cursor = dev->i2c_counter % 9;
		dev->i2c_counter++;

		if (cursor == 8) {
			// "To specify a sequential read, the host responds with an acknowledge"
			// "The sequence is terminated when the host responds with a NACK and a STOP"
			if (sda_new == 0) { // remember, 0 is ACK because it's a pull-up
				dev->sfp_address++;
			} else {
				dev->i2c_state = SFP_END;
			}

			return new_value;
		}

		cursor = 7 - cursor; // "Data is transferred with the most significant bit (MSB) first"

		int sfp_registers[] = {
			// 0: Identifier
			0x03, // SFP/SFP+

			// 1: Extended identifier
			0x00, // nothing TODO

			// 2: Connector Type
			//    Table 4-3 from https://doc.xdevs.com/doc/Seagate/SFF-8024.PDF
			0x00, // unknown/unspecified TODO

			// 3-10: Transciever
			// https://www.intel.com/content/www/us/en/support/articles/000005528/network-and-i-o/ethernet-products.html
			// says that SR and LR are supported
			// table 5-3 says those are byte 3 bit 4 and byte 3 bit 5 respectively
			// let's do SR for now TODO
			0x10, // 3
			0x00, // 4
			0x00, // 5
			0x00, // 6
			0x00, // 7
			0x00, // 8
			0x00, // 9
			0x00, // 10

			// 11: Encoding
			//     table 4-2 from SFF-8024
			0x00, // unknown/unspecified TODO

			// 12: Nominal signaling rate, units of 100 Mb/s
			100, // 10 Gb/s

			// 13: Rate identifier (table 5-6)
			0x00, // unknown TODO

			// 14: Length, unit of kilometers
			0x00, // not that long... TODO?

			// 15: Length, unit of 100 meters
			0x01, // total length 100 meters

			// 16: Length for 50um OM2 fiber, unit of 10 meters
			0x01, // TODO?

			// 17: Length for 62.5um OM2 fiber, unit of 10 meters
			0x01, // TODO?

			// 18: Length for 50um OM4 fiber, unit of 10m; or copper cable, unit of 1m
			0x01, // TODO?

			// 19: Length for 50um OM3 fiber, unit of 10m
			0x01, // TODO?

			// 20-35: SFP Vendor Name, ASCII "padded on the right with ASCII spaces"
			'S', 'T', 'U', 'B',
			' ', ' ', ' ', ' ',
			' ', ' ', ' ', ' ',
			' ', ' ', ' ', ' ',

			// 36: Transciever extended code (table 4-4 from SFF-8024)
			0x00, // unknown/unspecified TODO

			// 37-39: IEEE company ID (OUI)
			//     http://standards-oui.ieee.org/oui.txt
			0x00, 0xA0, 0xC9, // Intel (picked one at random...)

			// 40-55: Vendor Part Number
			//        see bits 3-10 above for link with PNs
			'F', 'T', 'L', 'X', '8', '5', '7', '1', 'D', '3', 'B', 'C', 'V', 'I', 'T', '1',

			// 56-59: Vendor Revision
			0x00, 0x00, 0x00, 0x01, // TODO?

			// 60-61: Wavelength
			0x00, 0x00, // unknown TODO

			// 62: Unallocated
			-1,

			// 63: CC_BASE - check code
			0
		};

		// "The check code is a one byte code that can be used to verify that the first 64 bytes of two-wire interface information in the SFP is valid.
		//  The check code shall be the low order 8 bits of the sum of the contents of all the bytes from byte 0 to byte 62, inclusive."
		uint32_t cc_base = 0;
		for (int n = 0; n <= 62; n++) {
			cc_base += sfp_registers[n];
		}
		sfp_registers[63] = cc_base & 0xFF;

		// we don't support extended stuff for now
		klee_assert(dev->sfp_address <= 63);

		int value = sfp_registers[dev->sfp_address];
		int bit = GET_BIT(value, cursor);

		// Set the data out bit
		SET_BIT(new_value, 3, bit);

		return new_value;
	}

	if (dev->i2c_state == SFP_WRITING) {
//		klee_abort();
	}

//	klee_assert(dev->i2c_state != SFP_END); // should have gotten a STOP?

	return new_value; // TODO
}


static uint32_t
stub_register_ctrl_write(struct stub_device* dev, uint32_t offset, uint32_t new_value)
{
	// Bit 2 is cleared once no master requests are pending, which we don't emulate anyway
	SET_BIT(new_value, 2, 0);

	// Bit 3 is self-clearing
	if (GET_BIT(new_value, 3) == 1) {
		SET_BIT(new_value, 3, 0);
		// TODO reset MAC, PCS and autonegotiation
	}

	// Bit 26 is self-clearing
	if (GET_BIT(new_value, 26) == 1) {
		SET_BIT(new_value, 26, 0);
		stub_device_reset(dev);
	}

	return new_value;
}


static uint32_t
stub_register_eerd_write(struct stub_device* dev, uint32_t offset, uint32_t new_value)
{
	uint32_t current_value = DEV_REG(dev, offset);

	// Cannot set the done bit to 1, only clear it
	klee_assert(!(GET_BIT(current_value, 1) == 0 && GET_BIT(new_value, 1) == 1));
	// Same with the data
	for (int n = 16; n <= 31; n++) {
		klee_assert(!(GET_BIT(current_value, n) == 0 && GET_BIT(new_value, n) == 1));
	}

	bool read = GET_BIT(new_value, 0);
	uint16_t addr = (new_value >> 2) & 0b11111111111111;

	// Clear read bit
	SET_BIT(new_value, 0, 0);
	// Clear data bits
	for (int n = 16; n <= 31; n++) {
		SET_BIT(new_value, n, 0);
	}

	// "EEPROM General Map" page 217
	uint16_t eeprom_map[] = {
		0, // 0x00
		0, // 0x01,
		0, // 0x02 - UNDOCUMENTED
		0, // 0x03
		0, // 0x04
		0, // 0x05
		0, // 0x06
		0, // 0x07
		0, // 0x08
		0, // 0x09
		0, // 0x0A
		0, // 0x0B
		0, // 0x0C
		0, // 0x0D
		0, // 0x0E
		0, // 0x0F
		0, 0, 0, 0, 0, // 0x10-0x14
		0, 0, // 0x15-0x16
		0, // 0x17
		0, 0, // 0x18-0x19
		0, // 0x20
		0, 0, 0, 0, 0, // 0x21-25
		0, // 0x26
		0, // 0x27
		0, // 0x28
		0, 0, 0, 0, 0, 0, // 0x29-0x2E
		0, // 0x2F
		0, 0, 0, 0, 0, 0, 0, // 0x30-0x36
		0, // 0x37
		0, // 0x38
		0, 0, 0, 0, 0, 0, // 0x39-0x3E
		0, // 0x3F - CHECKSUM, LEAVE ZERO HERE
		// begin of firmware module
		0, // 0x0
		0, // 0x1
		0, // 0x2
		0, // 0x3
		0, // 0x4 - Pass Through Patch Configuration Pointer
		0, // 0x5
		0, // 0x6
		0, // 0x7
		0, // 0x8
		0, // 0x9
		0, // 0xA
		// begin of Pass Through Patch Condiguration
		0, 0, 0, 0, 0, 0,
		0, 0, 0, 0, 0, 0,
		0, 0, 0, 0, 0, 0,
		0, 0, 0, 0, 0, 0,
	};
	// Set the FW pointer to just after the basic block
	eeprom_map[0x0F] = 0x3F + 1;
	// Set the pass through patch conf pointer to just after the firmware module
	eeprom_map[0x3F + 1 + 0x4] = 0x3F + 1 + 0xA + 1;
	// and then for magic... this specific thing is a version, apparently? if it's not >5, ixgbe assumes the eeprom is invalid
	eeprom_map[0x3F + 1 + 0xA + 1 + 0x7] = 0x6;

	// Checksum word - sum of all words from 0x00 to 0x3F (including words pointed to if any, except the FW block) must be 0xBABA
	uint16_t checksum = 0;
	for (int n = 0; n <= 0x3F; n++) {
		checksum += eeprom_map[n];
	}
	checksum = 0xBABA - checksum;
	eeprom_map[0x3F] = checksum;

	new_value |= (eeprom_map[addr] << 16);

	// Mark read as done
	// TODO some timeouts?
	SET_BIT(new_value, 1, 1);

	return new_value;
}


static uint32_t
stub_register_msca_write(struct stub_device* dev, uint32_t offset, uint32_t new_value)
{
	// page 135
	// MDIO Direct Access

	// TODO figure out which addresses are which registers... where's the spec?

	// Bit 30 is "MDI Command", 1 means perform operation
	if (GET_BIT(new_value, 30) == 0) {
		// bit cleared, nothing to do
		return new_value;
	}

	// Bit 30 says there is a command; start by clearing it, since we execute everything instantaneously
	SET_BIT(new_value, 30, 0);

	// "start code [00b] that identifies clause 45 format"
	if (((new_value >> 28) & 0b11) == 0b00) {
		int opcode = (new_value >> 26) & 0b11;

		if (opcode == 0b00) { // address operation
			klee_assert(dev->current_mdi_address == -1);
			dev->current_mdi_address = new_value & 0xFF;
		} else if (opcode == 0b11) { // read operation
			klee_assert(dev->current_mdi_address != -1);

			int phy_addr = (new_value >> 21) & 0b11111;
			int addr = new_value & 0xFF;

			uint32_t result = 0;
			if (dev->current_mdi_address == 0) { // control byte
				result = 0x8000; // reset flag set
			} else if (dev->current_mdi_address == 2) { // ID high byte
				result = 1; // just needs to be nonzero
			}

			DEV_REG(dev, 0x04260) = result << 16; // register MSRWD holds the result in the upper 16 bits

			dev->current_mdi_address = -1;
		} else if (opcode == 0b01) { // write operation
			klee_assert(dev->current_mdi_address != -1);

			int phy_addr = (new_value >> 21) & 0b11111;
			int data = new_value & 0xFF;

			// only support the reset register - we just pretend that it's been reset all the time
			klee_assert(dev->current_mdi_address == 0);

			dev->current_mdi_address = -1;
		} else {
			klee_abort(); // unsupported
		}
	} else {
		// clause 22 format
		klee_abort(); // unsupported
	}

	return new_value;
}


static uint32_t
stub_register_rdrxctl_write(struct stub_device* dev, uint32_t offset, uint32_t new_value)
{
	// "Software should set [RSCFRSTSIZE, bits 17 to 21] to 0x0"
	// (but the default is 0x0880, bits 7 and 11 set)
	for (int n = 17; n <= 21; n++) {
		klee_assert(GET_BIT(new_value, n) == 0);
	}
	SET_BIT(new_value, 7, 1);
	SET_BIT(new_value, 11, 1);

	// "Software should set [RSCACKC, bit 25] to 1"
	klee_assert(GET_BIT(new_value, 25) == 1);
	SET_BIT(new_value, 25, 0);

	// "Software should set [FCOE_WRFIX, bit 26] to 1"
	klee_assert(GET_BIT(new_value, 26) == 1);
	SET_BIT(new_value, 26, 0);

	return new_value;
}


static uint32_t
stub_register_txdctl_write(struct stub_device* dev, uint32_t offset, uint32_t new_value)
{
	// Bit 26 is self-clearing
	SET_BIT(new_value, 26, 0);

	return new_value;
}


static uint32_t
stub_register_dbal_write(struct stub_device* dev, uint32_t offset, uint32_t new_value)
{
	// for both RDBAL and TDBAL
	// Bits 0-6 are ignored on write and read as 0
	for (int n = 0; n <= 6; n++) {
		SET_BIT(new_value, n, 0);
	}

	return new_value;
}


static uint32_t
stub_register_tdh_write(struct stub_device* dev, uint32_t offset, uint32_t new_value)
{
	// Cannot write unless TXDCTL.ENABLE (bit 25) is false
	int n = (offset - 0x06010) / 0x40;
	uint32_t txdctl = DEV_REG(dev, 0x06028 + 0x40*n);
	klee_assert(GET_BIT(txdctl, 25) == 0);

	return new_value;
}

static uint32_t
stub_register_tdt_write(struct stub_device* dev, uint32_t offset, uint32_t new_value)
{
	// SW wrote to TDT, meaning it has a packet for us
        // Get the address of the transmit descriptor for queue 0
        uint64_t tdba =  ((uint64_t) DEV_REG(dev, 0x06000)) // TDBAL
                      | (((uint64_t) DEV_REG(dev, 0x06004)) << 32); // TDBAH

        // Clear the head of the descriptor
        DEV_REG(dev, 0x06010) = 0; // TDH
        // Make sure we have enough space
        uint32_t tdt = new_value;
<<<<<<< HEAD
=======
        // VVV after the mem-pool fix (commit 5471336bf9), this value changes from 1
        // to 0 on sending a packet.
//	if (tdt == 0) {
//		// No? Probably this is not to send a packet, then.
//		return new_value;
//	}
>>>>>>> 9d7407bc

        // Descriptor is 128 bits, see page 353, table 7-39 "Descriptor Read Format"
        // (which the NIC reads to know how to send a packet)
        // and page 354, table 7-40 "Descriptor Write-Back Format"
        // (note that "write" in this context is from the NIC's point of view;
        //  it writes those descriptors into memory)
        uint64_t* descr = (uint64_t*) tdba;

        // Read phase

	// Line 0: Address
        uint64_t buf_addr = descr[0];

	// Line 1: Properties
	// 0-15: Buffer length
	// 16-17: Reserved
	// 18: Whetner LinkSec is applied
	// 19: Whether the packet has an IEEE1588 timestamp
	// 20-23: Descriptor type, must be 0011
	// 24: End of Packet, should be 1 since we don't support multi-buffer packets
	// 25: Insert FCS (should be 0)
	// 26: Reserved
	// 27: Report Status, whether SW wants HW to report DMA completion status in addition to an interrupt
	// 28: Reserved
	// 29: Descriptor Extension (must be 1)
	// 30: VLAN Packet (should be 0)
	// 31: Transmit Segmentation Enable (should be 0)
	// 32: Descriptor Done (must be 0, we'll set to 1 once we're done)
	// 33-35: Reserved
	// 36-39: Irrelevant
	// 40: Insert IP Checksum (should be 0)
	// 41: Insert TCP/UDP Checksum (should be 0)
	// 42: IPSEC offload request (should be 0)
	// 43-45: Reserved
	// 46-63: Payload length (== buffer length in our case)
	uint64_t buf_props = descr[1];

        // VVV just the 0 in new_value doesn't work anymore
        // On the other side, apparently this descriptor type
        // breaks, if it is not send
	if ( ! ( GET_BIT(buf_props, 20) == 1 &&
                 GET_BIT(buf_props, 21) == 1 &&
	         GET_BIT(buf_props, 22) == 0 &&
                 GET_BIT(buf_props, 23) == 0 )) {
		// No? Probably this is not to send a packet, then.
		return new_value;
	}

	uint16_t buf_len = buf_props & 0xFF;
        if ( !( GET_BIT(buf_props, 20) == 1 &&
                GET_BIT(buf_props, 21) == 1 &&
                GET_BIT(buf_props, 22) == 0 &&
                GET_BIT(buf_props, 23) == 0) ) {
            // Invalid descriptor type, assume it is not sending a packet
            return new_value;
        }

	klee_assert(GET_BIT(buf_props, 18) == 0);
	klee_assert(GET_BIT(buf_props, 19) == 0);

	klee_assert(GET_BIT(buf_props, 20) == 1);
	klee_assert(GET_BIT(buf_props, 21) == 1);
	klee_assert(GET_BIT(buf_props, 22) == 0);
	klee_assert(GET_BIT(buf_props, 23) == 0);

	klee_assert(GET_BIT(buf_props, 24) == 1);
	klee_assert(GET_BIT(buf_props, 25) == 1);
	klee_assert(GET_BIT(buf_props, 27) == 0);
	klee_assert(GET_BIT(buf_props, 29) == 1);
	klee_assert(GET_BIT(buf_props, 30) == 0);
	klee_assert(GET_BIT(buf_props, 31) == 0);
	klee_assert(GET_BIT(buf_props, 32) == 0);
	klee_assert(GET_BIT(buf_props, 40) == 0);
	klee_assert(GET_BIT(buf_props, 41) == 0);
	klee_assert(GET_BIT(buf_props, 42) == 0);

	uint32_t payload_len = buf_props >> 46;
	klee_assert(buf_len == payload_len);

	// Get device index
	int device_index = 0;
	while (dev != &DEVICES[device_index]) { device_index++; }

	packet_send((void*)buf_addr, device_index);
	uint8_t ret = 1;

	// Soundness check
	klee_assert(!tx_called);
	tx_called = true;

	if (ret != 0) {
		// Write phase
		descr[0] = 0; // Reserved
		descr[1] = ((uint64_t) 1) << 32; // Reserved, except bit 32 which is Descriptor Done and must be 1
	}

	return new_value;
}


static uint32_t
stub_register_needsrxen0_write(struct stub_device* dev, uint32_t offset, uint32_t new_value)
{
	// RXCTRL.RXEN (bit 0) must be set to 0 before writing to RXCSUM and FCTRL
	klee_assert(GET_BIT(DEV_REG(dev, 0x03000), 0) == 0);

	return new_value;
}


static uint32_t
stub_register_mtqc_write(struct stub_device* dev, uint32_t offset, uint32_t new_value)
{
	// RTTDCS.ARBDIS (bit 6) must be set before writing to MTQC
	klee_assert(GET_BIT(DEV_REG(dev, 0x04900), 6) == 1);

	return new_value;
}


static uint32_t
stub_register_swsm_read(struct stub_device* dev, uint32_t offset)
{
	uint32_t current_value = DEV_REG(dev, offset);
	SET_BIT(current_value, 1, 1); // LSB is the semaphore bit - always set after a read
	return current_value;
}

static uint32_t
stub_register_swsm_write(struct stub_device* dev, uint32_t offset, uint32_t new_value)
{
	uint32_t current_value = DEV_REG(dev, offset);

	// Cannot set the semaphore bit to 1, only clear it
	klee_assert(!(GET_BIT(current_value, 0) == 0 && GET_BIT(new_value, 0) == 1));

	// Can only take the software semaphore bit if the semaphore is taken
	if (GET_BIT(current_value, 1) == 0 && GET_BIT(new_value, 1) == 1) {
		klee_assert(GET_BIT(current_value, 0) == 1);
	}

	return new_value; // OK, we only check
}


static uint32_t
stub_register_swfwsync_write(struct stub_device* dev, uint32_t offset, uint32_t new_value)
{
	// Cannot write to this register unless the software semaphore bit of SWSM is taken
	klee_assert(GET_BIT(DEV_REG(dev, 0x10140), 1) == 1);

	uint32_t current_value = DEV_REG(dev, offset);

	// Cannot write 1 to a bit in this register if the firmware set the corresponding bit
	for (int n = 0; n < 5; n++) {
		klee_assert(GET_BIT(new_value, n) + GET_BIT(current_value, n + 5) <= 1);
	}

	return new_value; // OK, we only check
}


static uint32_t
stub_register_autoc_write(struct stub_device* dev, uint32_t offset, uint32_t new_value)
{
	// Cannot write to this register unless the software semaphore bit of SWSM is taken
	klee_assert(GET_BIT(DEV_REG(dev, 0x10140), 1) == 1);

	// Bit 12 is self-clearing
	SET_BIT(new_value, 12, 0);

	return new_value;
}


static void
stub_registers_init(void)
{
	#define REG(addr, val, mask) do {                              \
				klee_assert(!REGISTERS[addr].present); \
				struct stub_register reg = {           \
					.present = true,               \
					.initial_value = val,          \
					.readable = true,              \
					.writable_mask = mask,         \
					.read = NULL,                  \
					.write = NULL                  \
				};                                     \
				REGISTERS[addr] = reg;                 \
			} while(0);

	// page 543
	// Device Control Register — CTRL (0x00000 / 0x00004; RW)
	// NOTE: "CTRL is also mapped to address 0x00004 to maintain compatibility with previous devices."
	//       but ixgbe doesn't seem to use it so let's not do it

	// 0-1: Reserved (0)
	// 2: PCIe Master Disable (0 - not disabled)
	// 3: Link Reset (0 - not reset; self-clearing)
	// 4-25: Reserved (0)
	// 26: Device Reset (0 - not reset; self-clearing)
	// 27-31: Reserved (0)
	REG(0x00000, 0b00000000000000000000000000000000,
		     0b00000100000000000000000000001100);
	REGISTERS[0x00000].write = stub_register_ctrl_write;


	// page 544
	// Device Status Register — STATUS (0x00008; RO)

	// 0-1: Reserved (00)
	// 2-3: Lan ID (00 - Lan 0 / 01 - Lan 1)
	// 4-6: Reserved (00)
	// 7: Linkup Status Indication (0 - ???)
	// 8-9: Reserved (00)
	// 10-17: Num VFs (0 - no VFs; note: "Bit 17 is always 0b")
	// 18: IO Active (0 - not active; note: "reflects the value of the VF Enable (VFE) bit in the IOV Control/Status register")
	// 19: Status (0 - not issuing any master requests)
	// 20-31: Reserved (0x00)
	REG(0x00008, 0b00000000000000000000000000000000,
		     0b00000000000000000000000000000000);


	// pages 544-545
	// Extended Device Control Register — CTRL_EXT (0x00018; RW)

	// 0-13: Reserved (0)
	// 14: PF Reset Done (0 - not reset)
	// 15: Reserved (0)
	// 16: No Snoop Disable (0 - not disabled)
	// 17: Relaxed Ordering Disable (0 - not disabled)
	// 18-25: Reserved (0)
	// 26: Extended VLAN (0 - not set)
	// 27: Reserved (0)
	// 28: Driver loaded (0 - not loaded; note: set by the software)
	// 29-31: Reserved
	REG(0x00018, 0b00000000000000000000000000000000,
		     0b00010100000000110100000000000000);


	// page 545
	// Extended SDP Control — ESDP (0x00020; RW)
	// NOTE: The ixgbe driver checks that SDP2 Data Value is 1 and assumes the link is down otherwise. TODO Why?

	// 0-7: SDPn Data Value, where 'n' is bit number (0 - default)
	// 8-15: SDPn Pin Directionality, where 'n' is bit number (0 - default)
	// 16-23: SDPn Operating Mode, where 'n' is bit number (0 - default)
	// 24-25: Reserved (0)
	// 26-31: SDPn Native Mode Functionality, where 'n' is bit number PLUS TWO! (0 - default)
	REG(0x00020, 0b00000000000000000000000000000000,
		     0b00000000000000000000000000000100);

	// page 549
	// I2C Control — I2CCTL (0x00028; RW)

	// 0: I2C Clock In (0 - default; read-only)
	// 1: I2C Clock Out (0 - default)
	// 2: I2C Data In (0 - default; read-only)
	// 3: I2C Data Out (0 - default)
	// 4-31: Reserved
	REG(0x00028, 0b00000000000000000000000000001111, // in a pull-up system like I2C, 1 is the default
		     0b00000000000000000000000000001111); // NOTE: 0 and 2 are RW, see i2cctl_write for an explanation
	REGISTERS[0x00028].write = stub_register_i2cctl_write;


	// page 549
	// LED Control — LEDCTL (0x00200; RW)

	// 0-3: LED0 Mode (0000 - LINK_UP)
	// 4: Reserved (0)
	// 5: GLOBAL Blink Mode (0 - blink for 200 ms on/200ms off)
	// 6: LED0 Invert (0 - LED output is active low)
	// 7: LED0 Blink (0 - do not blink)
	// 8-11: LED1 Mode (0001 - 10 Gb/s link)
	// 12-13: Reserved (00)
	// 14: LED1 Invert (0 - LED output is active low)
	// 15: LED1 Blink (0 - do not blink)
	// 16-19: LED2 Mode (0100 - LINK/ACTIVITY)
	// 20-21: Reserved (00)
	// 22: LED2 Invert (0 - LED output is active low)
	// 23: LED2 Blink (0 - do not blink)
	// 24-27: LED3 Mode (0101 - 1 Gb/s link)
	// 28-29: Reserved (00)
	// 30: LED3 Invert (0 - LED output is active low)
	// 31: LED3 Blink (0 - do not blink)
	REG(0x00200, 0b00000101000001000000000100000000,
		     0b00000000000000000000000000000000);


	// page 572
	// Extended Interrupt Cause Register- EICR (0x00800; RW1C)

	// 0-15: Receive/Transmit Queue Interrupts (0x0 - not enabled)
	// 16: Flow director (0 - no)
	// 17: Missed packet (0 - no)
	// 18 - PCI timeout (0 - no)
	// 19: VF to PF MailBox (0 - no)
	// 20: Link Status Change (0 - no) TODO use this
	// 21: TX LinkSec counter reached threshold requiring key exchange (0 - no)
	// 22: Manageability event detected (0 - no)
	// 23: Reserved (0)
	// 24: General Purpose Interrupt on SDP0 (0 - no)
	// 25: General Purpose Interrupt on SDP1 (0 - no)
	// 26: General Purpose Interrupt on SDP2 (0 - no)
	// 27: General Purpose Interrupt on SDP3 (0 - no)
	// 28: Unrecoverable ECC Error (0 - no) TODO try this, software must reset if this is set
	// 29: Reserved (0)
	// 30: TCP Timer Expired (0 - no)
	// 31: Other interrupt - from EICR (0 - no)
	REG(0x00800, 0b00000000000000000000000000000000,
		     0b00000000000000000000000000000001);
	REGISTERS[0x00800].write = stub_register_rw1c_write;

	// page 573
	// Extended Interrupt Mask Set/Read Register- EIMS (0x00880; RWS)

	// 0-30: Interrupt Enable, each bit enables its corresponding interrupt in EICR (0 - not enabled)
	// 31: Reserved (0)
	REG(0x00880, 0b00000000000000000000000000000000,
		     0b01111111111111111111111111111111);

	// page 574
	// Extended Interrupt Mask Clear Register- EIMC (0x00888; WO)
	// TODO do we model interrupts?

	// 0-30: Interrupt Mask (0 - don't care, write-only register)
	// 31: Reserved
	REG(0x00888, 0b00000000000000000000000000000000,
		     0b01111111111111111111111111111111);
	REGISTERS[0x00888].readable = false;

	// page 575
	// Extended Interrupt Mask Clear Registers — EIMC[n] (0x00AB0 + 4*(n-1), n=1...2; WO)

	// 0-31: Writing a 1b to any bit clears the corresponding bit in the EIMS[n] register
	//	 "Reading this register provides no meaningful data."
	for (int n = 1; n <= 2; n++) {
		REG(0x00AB0 + 4*(n-1), 0b00000000000000000000000000000000,
				       0b11111111111111111111111111111111);
		REGISTERS[0x00AB0 + 4*(n-1)].readable = false;
	}


	// page 621
	// Rx DCA Control Register — DCA_RXCTRL[n] (0x0100C + 0x40*n, n=0...63 and 0x0D00C + 0x40*(n-64), n=64...127 / 0x02200 + 4*n, [n=0...15]; RW)
	// NOTE: "DCA_RXCTRL[0...15] are also mapped to address 0x02200... to maintain compatibility with the 82598."
	//       We do not implement the 0..15 at 0x0100C, which the ixgbe driver doesn't use
	for (int n = 0; n <= 127; n++) {
		int address = n <= 15 ? (0x02200 + 4*n)
			    : n <= 63 ? (0x0100C + 0x40*n)
				      : (0x0D00C + 0x40*(n-64));

		// 0-4: Reserved (0)
		// 5: Descriptor DCA EN (0 - not enabled)
		// 6: RX Header DCA EN (0 - not enabled)
		// 7: Payload DCA EN (0 - not enabled)
		// 8: Reserved (0)
		// 9: RX Descriptor Read Relax Order Enable (1 - enabled)
		// 10: Reserved (0)
		// 11: RX Descriptor Write Back Relax Order Enabled (0 - read-only; "this bit must be 0 to enable correct functionality")
		// 12: Reserved (0)
		// 13: RX Data Write Relax Order Enable (1 - enabled)
		// 14: Reserved (0)
		// 15: RX Split Header Relax Order Enable (1 - enabled)
		// 16-23: Reserved (0)
		// 24-31: CPU ID (0 - not set)
		REG(address, 0b00000000000000001010001000000000,
			     0b11111111000000001010000000000000);
	}


	// page 598-599
	// Split Receive Control Registers — SRRCTL[n] (0x01014 + 0x40*n, n=0...63 and 0x0D014 + 0x40*(n-64), n=64...127 / 0x02100 + 4*n, [n=0...15]; RW)
	// NOTE: We do not model n <= 15 at 0x01014, since DPDK doesn't use them
	// NOTE: "BSIZEHEADER must be bigger than zero if DESCTYPE is equal to 010b, 011b, 100b or 101b"

	// 0-4: Receive Buffer Size for Packet Buffer (0x2 - default; "This field should not be set to 0x0. This field should be greater or equal to 0x2 in queues where RSC is enabled")
	// 5-7: Reserved (0)
	// 8-13: Receive Buffer Size for Header Buffer, in 64-byte resolution (0x4 - default; "Value can be from 64 bytes to 1024 bytes")
	// 14-21: Reserved (0)
	// 22-24: Receive Descriptor Minimum Threshold Size (0 - default)
	// 25-27: Define the descriptor type in Rx (001 - Advanced)
	// 28: Drop Enabled (0 - not enabled)
	// 29-31: Reserved (000)
	for (int n = 0; n <= 127; n++) {
		int addr = n <= 15 ? (0x02100 + 4*n)
			 : n <= 53 ? (0x01014 + 0x40*n)
				   : (0x0D014 + 0x40*(n-64));
		REG(addr, 0b00000010000000000000010000000010,
			  0b00000001110000000011111100011111);
	}


	// page 604
	// Transmit Descriptor Base Address Low — TDBAL[n] (0x06000+0x40*n, n=0...127; RW)

	// 0-6: Ignored on writes, reads as 0
	// 7-31: Transmit Descriptor Base Address Low
	for (int n = 0; n <= 127; n++) {
		REG(0x06000 + 0x40*n, 0b00000000000000000000000000000000,
				      0b11111111111111111111111111111111);
		REGISTERS[0x06000 + 0x40*n].write = stub_register_dbal_write;
	}


	// page 605
	// Transmit Descriptor Base Address High — TDBAH[n] (0x06004+0x40*n, n=0...127; RW)

	// 0-31: Transmit Descriptor Base Address High
	for (int n = 0; n <= 127; n++) {
		REG(0x06004 + 0x40*n, 0b00000000000000000000000000000000,
				      0b11111111111111111111111111111111);
	}

	// page 605
	// Transmit Descriptor Length — TDLEN[n] (0x06008+0x40*n, n=0...127; RW)

	// 0-19: Descriptor Ring Length - "It must be 128byte-aligned (7 LS bit must be set to zero)."
	// 20-31: Reserved (0)
	for (int n = 0; n <= 127; n++) {
		REG(0x06008 + 0x40*n, 0b00000000000000000000000000000000,
				      0b00000000000011111111111110000000);
	}

	// page 605
	// Transmit Descriptor Head — TDH[n] (0x06010+0x40*n, n=0...127; RO)
	// "The only time that software should write to this register is after a reset (hardware reset or CTRL.RST)
	//  and before enabling the transmit function (TXDCTL.ENABLE)."
	// (in other words, it's RW, not RO...)

	// 0-15: Transmit Descriptor Head
	// 16-31: Reserved (0)
	for (int n = 0; n <= 127; n++) {
		REG(0x06010 + 0x40*n, 0b00000000000000000000000000000000,
				      0b00000000000000001111111111111111);
		REGISTERS[0x06010 + 0x40*n].write = stub_register_tdh_write;
	}

	// page 606
	// Transmit Descriptor Tail — TDT[n] (0x06018+0x40*n, n=0...127; RW)

	// 0-15: Transmit Descriptor Tail
	// 16-31: Reserved (0)
	for (int n = 0; n <= 127; n++) {
		REG(0x06018 + 0x40*n, 0b00000000000000000000000000000000,
				      0b00000000000000001111111111111111);
		REGISTERS[0x06018 + 0x40*n].write = stub_register_tdt_write;
	}


	// page 596
	// Receive Descriptor Base Address Low — RDBAL[n] (0x01000 + 0x40*n, n=0...63 and 0x0D000 + 0x40*(n-64), n=64...127; RW)

	// 0-6: Ignored on writes, reads as 0
	// 7-31: Receive Descriptor Base Address Low
	for (int n = 0; n <= 127; n++) {
		int addr = n <= 63 ? (0x01000 + 0x40*n)
				   : (0x0D000 + 0x40*(n-64));
		REG(addr, 0b00000000000000000000000000000000,
			  0b11111111111111111111111111111111);
		REGISTERS[addr].write = stub_register_dbal_write;
	}


	// page 596
	// Receive Descriptor Base Address High — RDBAH[n] (0x01004 + 0x40*n, n=0...63 and 0x0D004 + 0x40*(n-64), n=64...127; RW)
	// XXX SPEC BUG page 172 point 3 says "registers RDBAL, RDBAL" but one of those should be RDBAH

	// 0-31: Receive Descriptor Base Address High
	for (int n = 0; n <= 127; n++) {
		int addr = n <= 63 ? (0x01004 + 0x40*n)
				   : (0x0D004 + 0x40*(n-64));
		REG(addr, 0b00000000000000000000000000000000,
			  0b11111111111111111111111111111111);
	}

	// page 596
	// Receive Descriptor Length — RDLEN[n] (0x01008 + 0x40*n, n=0...63 and 0x0D008 + 0x40*(n-64), n=64...127; RW)

	// 0-19: Descriptor Ring Length - "It must be 128-byte aligned (7 LS bit must be set to zero)."
	// 20-31: Reserved (0)
	for (int n = 0; n <= 127; n++) {
		int addr = n <= 63 ? (0x01008 + 0x40*n)
				   : (0x0D008 + 0x40*(n-64));
		REG(addr, 0b00000000000000000000000000000000,
			  0b00000000000011111111111110000000);
	}

	// page 597
	// Receive Descriptor Head — RDH[n] (0x01010 + 0x40*n, n=0...63 and 0x0D010 + 0x40*(n-64), n=64...127; RO)

	// 0-15: Receive Descriptor Head
	// 16-31: Reserved (0)
	for (int n = 0; n <= 127; n++) {
		int addr = n <= 63 ? (0x01010 + 0x40*n)
				   : (0x0D010 + 0x40*(n-64));
		REG(addr, 0b00000000000000000000000000000000,
			  0b00000000000000000000000000000000);
	}

	// page 597
	// Receive Descriptor Tail — RDT[n] (0x01018 + 0x40*n, n=0...63 and 0x0D018 + 0x40*(n-64), n=64...127; RW)

	// 0-15: Receive Descriptor Tail
	// 16-31: Reserved (0)
	for (int n = 0; n <= 127; n++) {
		int addr = n <= 63 ? (0x01018 + 0x40*n)
				   : (0x0D018 + 0x40*(n-64));
		REG(addr, 0b00000000000000000000000000000000,
			  0b00000000000000001111111111111111);
	}


	// page 622
	// Tx DCA Control Registers — DCA_TXCTRL[n] (0x0600C + 0x40*n, n=0...127; RW)

	// 0-4: Reserved (0)
	// 5: Descriptor DCA Enable (0 - not enabled)
	// 6-8: Reserved (0)
	// 9: TX Descriptor Read Relax Order Enable (1 - enabled)
	// 10: Reserved (0)
	// 11: Relax Order Enable of TX Descriptor (1 - enabled)
	// 12: Reserved (0)
	// 13: TX Data Read Relax Order Enable (1 - enabled)
	// 14-23: Reserved (0)
	// 24-31: CPU ID (0 - not set)
	for (int n = 0; n <= 127; n++) {
		REG(0x0600C + 0x40*n, 0b00000000000000000010101000000000,
				      0b11111111000000000010101000000000);
	}


	// page 597
	// Receive Descriptor Control — RXDCTL[n] (0x01028 + 0x40*n, n=0...63 and 0x0D028 + 0x40*(n-64), n=64...127; RW)
	for (int n = 0; n <= 127; n++) {
		int addr = n < 64 ? (0x01028 + 0x40*n) : (0x0D028 + 0x40*(n-64));

		// 0-13: Reserved (0)
		// 14: Reserved, but readable/writeable for compatibility
		// 15: Reserved (0)
		// 16-22: Reserved, but readable/writeable for compatibility
		// 23-24: Reserved (00)
		// 25: Receive Queue Enable (0 - not enabled)
		// 26: Reserved, but readable/writeable for compatibility
		// 27-29: Reserved
		// 30: VLAN Mode Enable
		// 31: Reserved
		REG(addr, 0b00000000000000000000000000000000,
			  0b00000110011111110100000000000000);
	}


	// page 599
	// Receive DMA Control Register — RDRXCTL (0x02F00; RW)

	// XXX SPEC BUG no bit 0 mentioned, we'll assume it's reserved and reads as 0...
	// 1: Rx CRC Strip (0 - do not strip; "This bit must be set the same as HLREG0.RXCRCSTRP")
	// 2: Reserved (0)
	// 3: DMA Init Done (1 - done) TODO change this
	// 4-16: Reserved, but reads as 0x0880 (0b1000 1000 0000)
	// 17-21: Defines a minimum packet size (after VLAN stripping, if applicable) for a packet with a payload that can open a new RSC (in units of 16 byte.)
	//        (0x8 - default; "RSCFRSTSIZE is reserved for internal use. Software should set this field to 0x0")
	// 22-24: Reserved (000)
	// 25: RSC Coalescing on ACK Change (0 - default; "RSCACKC is reserved for internal use. Software should set this bit to 1b")
	// 26: FCoE Write Exchange Fix (0 - default; "FCOE_WRFIX is reserved for internal use. Software should set this bit to 1b")
	// 27-31: Reserved (0)
	REG(0x02F00, 0b00000000000100001000100000001000,
		     0b00000110001111100000000000001110);
	REGISTERS[0x02F00].write = stub_register_rdrxctl_write;

	// page 702
	// Receive Queue Statistic Mapping Registers — RQSMR[n] (0x02300 + 4*n, n=0...31; RW)

	// 0-3: Q_MAP for queues 4*n (0 - default)
	// 4-7: Reserved (0)
	// 8-11: Q_MAP for queues 4*n+1 (0 - default)
	// 12-15: Reserved (0)
	// 16-19: Q_MAP for queues 4*n+2 (0 - default)
	// 20-23: Reserved (0)
	// 24-27: Q_MAP for queues 4*n+3 (0 - default)
	// 28-31: Reserved (0)
	for (int n = 0; n <= 31; n++) {
		REG(0x02300 + 4*n, 0b00000000000000000000000000000000,
				   0b00000000000000000000000000000000);
	}


	// page 600
	// Receive Control Register — RXCTRL (0x03000; RW)

	// 0: Receive Enable (0 - not yet enabled)
	// 1-31: Reserved
	REG(0x03000, 0b00000000000000000000000000000000,
		     0b00000000000000000000000000000001);


	// page 661
	// PCG_1G link Control Register — PCS1GLCTL (0x04208; RW)

	// 0: Forced Link 1 GbE value (0 - default value)
	// 1-4: Reserved (0)
	// 5: Force 1GbE link (0 - not forced)
	// 6: Link Latch Low Enable (0 - not enabled)
	// 7-17: Reserved (0)
	// 18: Auto Negotiation 1 GbE Timeout Enable (1 - enabled)
	// 19-24: Reserved (0)
	// 25: Link OK Fix En (1 - "should be set to 1b for nominal operation")
	// 26-31: Reserved
	REG(0x04208, 0b00000010000001000000000000000000,
		     0b00000000000001000000000000000000);


	// page 663
	// PCS_1 Gb/s Auto Negotiation Advanced Register — PCS1GANA (0x04218; RW)

	// 0-4: Reserved (0)
	// 5: Full-Duplex (1 - capable)
	// 6: Reserved (0)
	// 7-8: Local PAUSE capabilities (11 - both symmetric and asymmetric toward local device)
	// 9-11: Reserved (0)
	// 12-13: Remote Fault (00 - no error, link good)
	// 14: Reserved (0)
	// 15: Next Page Capable (0 - no next pages left)
	// 16-31: Reserved
	REG(0x04218, 0b00000000000000000000000110100000,
		     0b00000000000000001011000110100000);


	// page 666
	// MAC Core Control 0 Register — HLREG0 (0x04240; RW)

	// 0: TX CRC Enable (1 - enable)
	// XXX SPEC BUG the data sheet says bit 1 is reserved and set to 1, but then has another bit 1...
	// 1: RX CRC Strip (1 - enabled)
	// 2: Jumbo Frames Enable (0 - disable)
	// 3-9: Reserved, must be set to 0x1 (!!!)
	// 10: TX Pad Frame Enable (1 - enabled)
	// 11-14: Reserved, must be set to 0101b (!!!)
	// 15: Loopback (0 - disabled)
	// 16: MDC Speed (1 - default)
	// 17: Continuous MDC (0 - off between packets, default)
	// 18-19: Reserved (00)
	// 20-23: Prepend Value (0 - default)
	// 24-26: Reserved (0)
	// 27: RX Length Error Reporting (1 - enabled, default)
	// 28: RX Padding Strip Enable (0 - disabled, default; "this functionality should be used as debug mode only")
	// 29-31: Reserved (0)
	REG(0x04240, 0b00001000000000010010110000001011,
		     0b00000000000000000000000000000110);


	// page 668
	// MDI Single Command and Address — MSCA (0x0425C; RW)

	// 0-15: MDI Address (0x0000 - default)
	// 16-20: DeviceType/Register Address (0x0 - default)
	// 21-25: PHY Address (0x0 - default)
	// 26-27: OP Code (00 - default; all 4 combinations are valid)
	// 28-29: ST Code (0 - New protocol, default; only 00 and 01 are valid)
	// 30: MDI Command (0 - ready)
	// 31: Reserved
	REG(0x0425C, 0b00000000000000000000000000000000,
		     0b01011111111111111111111111111111); // bit 29 is read-only since it cannot be 1
	REGISTERS[0x0425C].write = stub_register_msca_write;


	// page 669
	// MDI Single Read and Write Data — MSRWD (0x04260; RW)

	// 0-15: MDI Write Data (0 - default)
	// 16-31: MDI Read Data (0 - default; read-only)
	REG(0x04260, 0b00000000000000000000000000000000,
		     0b00000000000000001111111111111111);


	// page 680
	// MAC Manageability Control Register — MMNGC (0x042D0; Host-RO/MNG-RW)

	// 0: MNG_VETO (0 - no veto)
	// 1-31: Reserved (0)
	REG(0x042D0, 0b00000000000000000000000000000000,
		     0b00000000000000000000000000000000);


	// pages 674-676
	// Auto Negotiation Control Register — AUTOC (0x042A0; RW)
	// NOTE: "The 82599 Device Firmware may access AUTOC register in parallel
	//        to software driver and a synchronization between them is needed"

	// 0: Force Link Up (0 - normal mode)
	// 1: Auto-negotiation Acknowledge2 field (0 - ???)
	// 2-6: Auto-negotiation Selector field (00001 - default value according to 802.3ap-2007)
	// 7-8: "Define 10 GbE PMA/PMD over four differential pairs" (01 - KX4 PMA/PMD, default value)
	// 9: PMA/PMD used for 1GbE (1 - KX or BX PMA/PMD, default value)
	// 10: Disables 10GbE Parallel Detect On Dx without main power (0 - no specific action)
	// 11: Restarts auto-negotiation on transition to Dx (0 - does not restart)
	// 12: Applies new settings and restarts relative auto-negotiation process (self-clearing)
	// 13-15: Link Mode Select (100 - KX/KX4/KR backplane auto-negotiation enable, Clause 37 negotiation disabled, default value)
	// 16: Configures the A2 bit of the TAF in the auto-negotiation word... blah blah blah... (1 - default)
	// 17: FEC Requested (0 - not requested)
	// 18: FEC Ability; should be set to 1 only if bit 16 is 1 (1 - supported)
	// 19-22: Backplane Auto-Negotiation Rx Align Treshold (0011 - default value)
	// 23: Auto-Negotiation Rx Drift Mode (1 - enabled)
	// 24: Auto-Negotiation Rx Loose Mode (1 - enabled)
	// 25-26: Auto-Negotiation Parallel Detect Timer (00 - 1ms)
	// 27: RF (0 - default)
	// 28-29: Pause Bits (00 - default)
	// 30-31: ...i don't even know what this description means (11 - KX supported, KX4 supported)
	REG(0x042A0, 0b11000001100111011000001010000100,
		     0b00000000000000000001000000000000);
	REGISTERS[0x042A0].write = stub_register_autoc_write;


	// pages 676-678
	// Link Status Register — LINKS (0x042A4; RO)

	// 0: Signal Detect of 1 GbE and 100 Mb/s (1 - signal present, OK)
	// 1: Signal detect of FEC (1 - signal detected, good)
	// 2: 10 GbE serial PCS FEC block lock (0 - no lock)
	// 3: 10 GbE serial KR_PCS high error rate (0 - low)
	// 4: 10 GbE serial PCS block lock (0 - no lock)
	// 5: KX/KX4/KR AN Next Page Received (0 - not received; clears on read)
	// 6: KX/KX4/KR Backplane Auto Negotiation Page Received (0 - not receifed; clears on read)
	// 7: Link Status (1 - link up; self-set on read to proper value)
	// 8-11: Signal Detect of 10 GbE Parallel (1111 - signal present for lanes 0,1,2,3 respectively, good)
	// 12: Signal Detet of 10 GbE serial (1 - signal detected, good)
	// 13-16: 10G Parallel lane sync status (1111 - sync status OK for lanes 0,1,2,3 respectively, good)
	// 17: 10 GbE align_status (1 - good)
	// 18: 1G sync_status (1 - good)
	// 19: KX/KX4/KR Baclplane Auto Negotiation Rx Idle (0 - good)
	// 20: PCS_1 GbE auto-negotiation enabled, aka clause 37 (0 - not enabled, see AUTOC bits 13-15)
	// 21: 1 GbE PCS enabled for 1 GbE and SGMII operation (0 - not enabled)
	// 22: 10G link enabled (1 - enabled)
	// 23: Forward Error Correction status in 10 GbE serial link (0 - disabled)
	// 24: Status of 10 GbE serial PCS (0 - disabled)
	// 25: Status of SGMII operation (0 - disabled)
	// 26-27: MAC link mode status (11 - auto-negotiation)
	// 28-29: MAC link speec status (11 - 10 GbE)
	// 30: Link Up (1 - link is up)
	// 31: KX/KX4/KR backplane auto-negotiation completed (1 - completed)
	REG(0x042A4, 0b11111100010001111111111110000011,
		     0b00000000000000000001000000000000);

	// page 679
	// Auto Negotiation Control 2 Register — AUTOC2 (0x042A8; RW)

	// 0-15: Reserved (0)
	// 16-17: PMAPMD used for 10 GbE serial link operation (00 - KR; note that 01 and 11 are reserved)
	// 18: Disable DME Pages Transmit (0 - not disabled)
	// 19-27: Reserved (0)
	// 28: Force auto-negotiation arbitration state machine to idle (0 - no force)
	// 29: Reserved (0)
	// 30: Disable parallel detect in KX/KX4/KR (0 - not disabled)
	// 31: Reserved (0)
	REG(0x042A8, 0b00000000000000000000000000000000,
		     0b00000000000000000000000000000000);


	// page 611
	// DCB Transmit Descriptor Plane Control and Status — RTTDCS (0x04900; RW) DMA-Tx

	// 0: TC Transmit Descriptor Plane Arbitration Control (0 - RR)
	// 1: VM Transmit Descriptor Plane Arbitration Control (0 - RR)
	// 2-3: Reserved (0)
	// 4: TC Transmit descriptor plane recycle mode (0 - no recycle)
	// 5: Reserved (0)
	// 6: DCB Arbiters Disable (0 - "during nominal operation this bit should be set to 0")
	// 7-16: Reserved (0)
	// 17-19: Last Transmitted TC (0)
	// 20-21: Reserved (0)
	// 22: Bypass Data_Pipe Monitor (1 - bypass)
	// 23: Bypass Packet Buffer Free Space Monitor (1 - bypass)
	// 24-30: Reserved (0)
	// 31: Link speed has changed (0 - not changed)
	REG(0x04900, 0b00000000110000000000000000000000,
		     0b00000000000000000000000001000000);


	// page 618
	// DCB Transmit Descriptor Plane Queue Select — RTTDQSEL (0x04904; RW)

	// 0-6: TX Descriptor Queue Index or TX Pool of Queues Index (0 - default value)
	// 7-31: Reserved (0)
	REG(0x04904, 0b00000000000000000000000000000000,
		     0b00000000000000000000000001111111);


	// page 619
	// DCB Transmit  Rate-Scheduler Config — RTTBCNRC (0x04984; RW)

	// 0-13: TX rate-scheduler rate factor hexadecimal part (0 - default)
	// 14-23: TX rate-scheduler rate factor integral part (0 - default)
	// 24-30: Reserved (0)
	// 31: TX rate-scheduler enable (0 - not enabled)
	REG(0x04984, 0b00000000000000000000000000000000,
		     0b00000000000000000000000000000000);


	// page 603
	// DMA Tx Control — DMATXCTL (0x04A80; RW)

	// 0: Transmit Enable (0 - not enabled)
	// 1-2: Reserved, reads as 10
	// 3: Double VLAN Mode (0 - not enabled)
	// 4-15: Reserved (0)
	// 16-31: VLAN Ether-Type a.k.a. TPID (0x8100 - "For proper operation, software must not change the default setting of this field")
	REG(0x04A80, 0b10000001000000000000000000000100,
		     0b00000000000000000000000000000001);


	// page 585
	// Receive Checksum Control — RXCSUM (0x05000; RW)
	// NOTE: "This register should only be initialized (written) when the receiver is not enabled (for example, only write this register when RXCTRL.RXEN = 0b)."

	// 0-11: Reserved (0)
	// 12: IP Payload Checksum Enable (0 - not enabled)
	// 13: RSS/Fragment Checksum Status Selection (0 - fragment checksum; 1 is RSS)
	// 14-31: Reserved (0)
	REG(0x05000, 0b00000000000000000000000000000000,
		     0b00000000000000000011000000000000);
	REGISTERS[0x05000].write = stub_register_needsrxen0_write;

	// page 586
	// Receive Filter Control Register — RFCTL (0x05008; RW)

	// 0-4: Reserved (0)
	// XXX SPEC BUG: Reserved above is marked as 0-5, but there's a bit 5...
	// 5: RSC Disable (0 - not disabled)
	// 6: NFS Write disable (0 - not disabled)
	// 7: NFS Read disable (0 - not disabled)
	// 8-9: NFS version recognized by the hardware (00 - v2)
	// 10: IPv6 Disable (0 - not disabled; "Internal use only – should not be set to 1b")
	// 11-13: Reserved (0)
	// 14: IP Fragment Split Disable (0 - not disabled; "Internal use only – should not be set to 1b")
	// 15-31: Reserved (0)
	REG(0x05008, 0b00000000000000000000000000000000,
		     0b00000000000000000000000011100000);


	// page 582
	// Filter Control Register — FCTRL (0x05080; RW)
	// NOTE: "Before receive filters are updated/modified the RXCTRL.RXEN bit should be set to 0b"

	// 0: Reserved (0)
	// 1: Store Bad Packets (0 - don't)
	// 2-7: Reserved (0)
	// 8: Multicast Promiscuous Enable (0 - disable)
	// 9: Unicast Promiscuous Enable (0 - disable)
	// 10: Broadcast Accept Mode (0 - disable)
	// 11-31: Reserved (0)
	REG(0x05080, 0b00000000000000000000000000000000,
		     0b00000000000000000000011100000000);
	REGISTERS[0x05080].write = stub_register_needsrxen0_write;


	// page 583
	// VLAN Control Register — VLNCTRL (0x05088; RW)

	// 0-15: VLAN Ether Type (0x8100; "For proper operation, software must not change the default setting of this field")
	// 16-27: Reserved (0)
	// 28: Canonical Form Indicator Bit Value (0 - doesn't matter since not enabled)
	// 29: Canonical Form Indicator Enable (0 - not enabled)
	// 30: VLAN Filter Enable (0 - not enabled)
	// 31: Reserved (0)
	REG(0x05088, 0b00000000000000001000000100000000,
		     0b00000000000000000000000000000000);


	// page 583
	// Multicast Control Register — MCSTCTRL (0x05090; RW)

	// 0-1: Multicast Offset (00 - [47:36])
	// 2: Multicast Filter Enable (0 - disabled)
	// 3-31: Reserved (0)
	REG(0x05090, 0b00000000000000000000000000000000,
		     0b00000000000000000000000000000000);


	// page 587
	// Multicast Table Array — MTA[n] (0x05200 + 4*n, n=0...127; RW)

	// 0-31: Bit Vector (0 - we do not care in this model... TODO?)
	for (int n = 0; n <= 127; n++) {
		REG(0x05200 + 4*n, 0b00000000000000000000000000000000,
				   0b11111111111111111111111111111111);
	}


	// page 591
	// RSS Random Key Register — RSSRK (0x0EB80 + 4*n, n=0...9 / 0x05C80 + 4*n, n=0...9; RW)
	// NOTE: We only do the 0x05C80, DPDK doesn't use 0x0EB80

	// 0-7: RSS Key Byte 4*n
	// 8-15: RSS Key Byte 4*n+1
	// 16-23: RSS Key Byte 4*n+2
	// 24-31: RSS Key Byte 4*n+3
	for (int n = 0; n <= 9; n++) {
		REG(0x05C80 + 4*n, 0b00000000000000000000000000000000,
				   0b11111111111111111111111111111111);
	}


	// page 591
	// Redirection Table — RETA[n] (0x0EB00 + 4*n, n=0...31 / 0x05C00 + 4*n, n=0...31; RW)
	// NOTE: we only do the 0x05C00, DPDK doesn't use 0x0EB00

	// 0-3: RSS output index for hash value 4*n (0 - default)
	// 4-7: Reserved (0)
	// 8-11: RSS output index for hash value 4*n+1 (0 - default)
	// 12-15: Reserved (0)
	// 16-19: RSS output index for hash value 4*n+2 (0 - default)
	// 20-23: Reserved (0)
	// 24-27: RSS output index for hash value 4*n+3 (0 - default)
	// 28-31: Reserved (0)
	for (int n = 0; n <= 31; n++) {
		REG(0x05C00 + 4*n, 0b00000000000000000000000000000000,
				   0b00001111000011110000111100001111);
	}


	// page 606
	// Transmit Descriptor Control — TXDCTL[n] (0x06028+0x40*n, n=0...127; RW)
	for (int n = 0; n <= 127; n++) {
		// 0-6: Prefetch Threshold (0x0 - zero)
		// 7: Reserved (0)
		// 8-14: Host Threshold (0x0 - zero) TODO check that if PTHRESH is used HTHRESH is >0
		// 15: Reserved (0)
		// 16-22: Write-Back Threshold (0x0 - zero)
		// 23-24: Reserved (0)
		// 25: Transmit Queue Enable (0 - not enabled)
		// 26: Transmit Software Flush (0 - not enabled; note: "This bit is self cleared by hardware")
		// 27-31: Reserved (0)
		REG(0x06028 + 0x40*n, 0b00000000000000000000000000000000,
				      0b00000110000000000000000001111111);
		REGISTERS[0x06028 + 0x40*n].write = stub_register_txdctl_write;
	}


	// page 626
	// Security Rx Control — SECRXCTRL (0x08D00; RW)

	// 0: RX Security Offload Disable (1 - disabled)
	// 1: Disable Sec RX Path (0 - not disabled)
	// 2-31: Reserved (0)
	REG(0x08D00, 0b00000000000000000000000000000001,
		     0b00000000000000000000000000000011);


	// page 626
	// Security Rx Status — SECRXSTAT (0x08D04; RO)

	// 0: Rx security block ready for mode change (1 - ready)
	// 1: Security offload is disabled by fuse or strapping pin (0 - not disabled)
	// 2: Unrecoverable ECC error in an Rx SA table occurred (0 - no error)
	// 3-31: Reserved (0)
	REG(0x08D04, 0b00000000000000000000000000000001,
		     0b00000000000000000000000000000000);


	// page 609
	// Multiple Transmit Queues Command Register — MTQC (0x08120; RW)
	// NOTE: "Programming MTQC must be done only during the init phase while software must also set RTTDCS.ARBDIS
	//	  before configuring MTQC and then clear RTTDCS.ARBDIS afterwards"
	//       -- page 337

	// 0: DCB Enabled Mode (0)
	// 1: Virtualization Enabled Mode (0)
	// 2-3: Number of TCs or Number of Tx Queues per Pools (00)
	// 4-31: Reserved (0)
	REG(0x08120, 0b00000000000000000000000000000000,
		     0b00000000000000000000000000001111);
	REGISTERS[0x08120].write = stub_register_mtqc_write;


	// page 588
	// VLAN Filter Table Array — VFTA[n] (0x0A000 + 4*n, n=0...127; RW)

	// 0-31: VLAN Filter. Each bit i in register n ffects packets with VLAN tags equal to 32n+i
	//	 When set, the bit enables packet with the associated VLAN tag to pass.
	for (int n = 0; n <= 127; n++) {
		REG(0x0A000 + 4*n, 0b00000000000000000000000000000000,
				   0b11111111111111111111111111111111);
	}


	// page 587
	// Receive Address Low — RAL[n] (0x0A200 + 8*n, n=0...127; RW)
	// NOTE: "The first Receive Address register [...] RAR0 should always be used to store the individual Ethernet MAC address of the adapter."

	// 0-31: Receive Address Low, lower 32 bits of the MAC addr ("field is defined in big endian")
	REG(0x0A200, 0x45678900, // FIXME not needed? NOTE: see VigNAT makefile
		     0xFFFFFFFF);
	for (int n = 1; n <= 127; n++) {
		REG(0x0A200 + 8*n, 0x00000000,
				   0xFFFFFFFF);
	}

	// page 587-588
	// Receive Address High — RAH[n] (0x0A204 + 8*n, n=0...127; RW)
	// NOTE: see note for RAL

	// 0-15: Receive Address High, upper 16 bits of MAC addr ("field is defined in big endian")
	// 16-30: Reserved (0)
	// 31: Address Valid (0/1 - in/valid)
	REG(0x0A204, 0x80000123, // FIXME not needed? NOTE: see RAL
		     0x8000FFFF);
	for (int n = 1; n <= 127; n++) {
		REG(0x0A204 + 8*n, 0x00000000,
				   0x8000FFFF);
	}


	// page 588
	// MAC Pool Select Array — MPSAR[n] (0x0A600 + 4*n, n=0...255; RW)

	// 0-31: Bit i enables pool i/32+i in register 2n/2n+1 for MAC filter n
	for (int n = 0; n <= 255; n++) {
		REG(0x0A600 + 4*n, 0b00000000000000000000000000000000,
				   0b11111111111111111111111111111111);
	}


	// page 589
	// Multiple Receive Queues Command Register- MRQC (0x0EC80 / 0x05818; RW)
	// NOTE: We only implement 0x05818, which is the address DPDK uses

	// 0-3: Multiple Receive Queues Enable (0000 - default)
	// 4-15: Reserved (0)
	// 16-31: RSS Field Enable (0x0 - default)
	REG(0x05818, 0b00000000000000000000000000000000,
		     0b11111111111111110000000000001111);


	// pages 730-731
	// PF VM VLAN Pool Filter — PFVLVF[n] (0x0F100 + 4*n, n=0...63; RW)

	// 0-11: VLAN ID for pool filter n. (0 - no pools; note: "appears in little endian order")
	// 12-30: Reserved (0)
	// 31: VLAN ID Enable (0 - not enabled)
	for (int n = 0; n <= 63; n++) {
		REG(0x0F100 + 4*n, 0b00000000000000000000000000000000,
				   0b10000000000000000000111111111111);
	}


	// page 731
	// PF VM VLAN Pool Filter Bitmap — PFVLVFB[n] (0x0F200 + 4*n, n=0...127; RW)

	// 0-31: Pool Enable Bit Array. Bit i in 2n/2n+1 is associated with pool i/32+i (0 - nothing)
	for (int n = 0; n <= 127; n++) {
		REG(0x0F200 + 4*n, 0b00000000000000000000000000000000,
				   0b11111111111111111111111111111111);
	}


	// page 731
	// PF Unicast Table Array — PFUTA[n] (0x0F400 + 4*n, n=0...127; RW)

	// 0-31: Word-wide bit vector in the unicast destination address filter table (0 - models don't care; TODO?)
	for (int n = 0; n <= 127; n++) {
		REG(0x0F400 + 4*n, 0b00000000000000000000000000000000,
				   0b11111111111111111111111111111111);
	}


	// page 552
	// EEPROM/Flash Control Register — EEC (0x10010; RW)

	// 0: Clock input (0 - not enabled)
	// 1: Chip select (0 - not enabled)
	// 2: Data input (0 - not enabled)
	// 3: Data output (X - don't care)
	// 4-5: Flash Write Enable Control (11 - not allowed)
	// 6: Request EEPROM Access (0 - not enabled)
	// 7: Grant EEPROM Access (0 - not enabled)
	// 8: EEPROM Present (1 - present, correct signature)
	// 9: EEPROM Auto-Read Done (1 - done, since we fake hardware...)
	// 10: Reserved (1 - Reserved)
	// 11-14: EEPROM Size (0100 - Default)
	// 15: PCIe Analog Done (0 - not done)
	// 16: PCIe Core Done (0 - not done)
	// 17: PCIe General Done (0 - not done)
	// 18: PCIe Function Done (0 - not done)
	// 19: Core Done (0 - not done)
	// 20: Core CSR Done (0 - not done)
	// 21: MAC Done (0 - not done)
	// 22-31: Reserved (0x0)
	REG(0x10010, 0b00000000000000000001011100110000,
		     0b00000000000000000000000000000000);


	// page 554
	// EEPROM Read Register — EERD (0x10014; RW)
	// "This register is used by software to cause the 82599 to read individual words in the EEPROM."

	// 0: Start (0 - not started)
	// 1: Done (0 - no read perfomed yet)
	// 2-15: Address (0x0 - no read performed yet)
	// 16-31: Data (0x0 - no read performed yet)
	REG(0x10014, 0b00000000000000000000000000000000,
		     0b11111111111111111111111111111111);
	REGISTERS[0x10014].write = stub_register_eerd_write;

	// page 567
	// Software Semaphore Register — SWSM (0x10140; RW)
	// "This register is shared for both LAN ports."
	// NOTE: Bit 0 is automatically set to 1 by the hardware after a read
	// NOTE: See SW_FW_SYNC dance described below

	// 0: Semaphore (0 - not accessing)
	// 1: Software Semaphore (0 - not set)
	// 2-31: Reserved (0x0)
	REG(0x10140, 0b00000000000000000000000000000000,
		     0b00000000000000000000000000000011);
	REGISTERS[0x10140].read = stub_register_swsm_read;
	REGISTERS[0x10140].write = stub_register_swsm_write;


	// pages 567-568
	// Firmware Semaphore Register — FWSM (0x10148; RW)
	// "This register should be written only by the manageability firmware.
	//  The device driver should only read this register."

	// 0: Firmware semaphore (0 - not accessing)
	// 1-3: Firmware mode (000 - none, manageability off)
	// 4-5: Reserved (00)
	// 6: EEPROM Reloaded Indication (1 - has been reloaded)
	// 7-14: Reserved (0x0)
	// 15: Firmware Valid Bit (1 - ready, boot has finished) TODO make it 0
	// 16-18: Reset Counter (000 - not reset)
	// 19-24: External Error Indication (0x00 - No error)
	// 25: PCIe Configuration Error Indication (0 - no error)
	// 26: PHY/SERDES0 Configuration Error Indication (0 - no error, LAN0 is fine)
	// 27: PHY/SERDES1 Configuration Error Indication (0 - no error, LAN1 is fine)
	// 28-31: Reserved (0000)
	REG(0x10148, 0b00000000000000001000000001000000,
		     0b00000000000000000000000000000000);


	// page 565
	// Function Active and Power State to Manageability — FACTPS (0x10150; RO)

	// 0-1: Power state indication of function 0 (00 - DR)
	// 2: Lan 0 Enable (1 - enabled)
	// 3: Function 0 Auxiliary Power PM Enable (0 - ???)
	// 4-5: Reserved (00)
	// 6-7: Power state indication of function 1 (00 - disabled)
	// 8: Lan 1 Enable (0 - disabled)
	// 9: Function 1 Auxiliary Power PM Enable (0 - disabled)
	// 10-28: Reserved (0x0)
	// 29: Manageability Clock Gated (0 - not gated)
	// 30: LAN Function Sel (0 - not inverted) TODO enable
	// 31: PM State Changed (0 - not changed)
	REG(0x10150, 0b00000000000000000000000000000100,
		     0b00000000000000000000000000000000);


	// page 569
	// Software–Firmware Synchronization — SW_FW_SYNC (0x10160; RW)
	// "This register is shared for both LAN ports."
	// NOTE: See 0x10140 and 0x10148
	// NOTE: Also known as "General Software Semaphore Register", or GSSR
	// NOTE: See Section 10.5.4 "Software and Firmware Synchronization"
	//       The SW_FW_SYNC dance's happy path is:
	//       - Software locks SWSM.SMBI by reading and getting 0 (hardware automatically sets it to 1)
	//       - Software locks SWSM.SWESMBI by writing 1 then reading 1
	//       - Software sets/clears the SW_FW_SYNC access bits it wants to by writing 1/0
	//         (locks only if firmware hasn't sets the counterpart bits)
	//       - Software clears SWSM.SWESMBI by writing 0
	//       - Software clears SWSM.SMBI by writing 0

	// 0: EEPROM software access
	// 1: PHY 0 software access
	// 2: PHY 1 software access
	// 3: Shared CSRs software access
	// 4: Flash software access
	// 5: EEPROM firmware access
	// 6: PHY 0 firmware access
	// 7: PHY 1 firmware access
	// 8: Shared CSRs firmware access
	// 9: Flash firmware access (note: "Currently the FW does not access the FLASH")
	// 10-31: Reserved
	REG(0x10160, 0b00000000000000000000000000000000,
		     0b00000000000000000000000000011111);
	REGISTERS[0x10160].write = stub_register_swfwsync_write;


	// starting at page 687
	// Statistics registers; all of them are 32-bit numbers and cleared on read
	const int stat_regs[] = {
		0x04000, // CRC Error Count — CRCERRS
		0x04004, // Illegal Byte Error Count — ILLERRC
		0x04008, // Error Byte Packet Count — ERRBC
		0x03FA0, // Rx Missed Packets Count — RXMPC[0]
		0x03FA4, // Rx Missed Packets Count — RXMPC[1]
		0x03FA8, // Rx Missed Packets Count — RXMPC[2]
		0x03FAC, // Rx Missed Packets Count — RXMPC[3]
		0x03FB0, // Rx Missed Packets Count — RXMPC[4]
		0x03FB4, // Rx Missed Packets Count — RXMPC[5]
		0x03FB8, // Rx Missed Packets Count — RXMPC[6]
		0x03FBC, // Rx Missed Packets Count — RXMPC[7]
		0x04034, // MAC Local Fault Count — MLFC
		0x04038, // MAC Remote Fault Count — MRFC
		0x04040, // Receive Length Error Count — RLEC
		0x08780, // Switch Security Violation Packet Count — SSVPC
		0x03F60, // Link XON Transmitted Count — LXONTXC
		0x041A4, // Link XON Received Count — LXONRXCNT
		0x03F68, // Link XOFF Transmitted Count — LXOFFTXC
		0x041A8, // Link XOFF Received Count — LXOFFRXCNT
		0x03F00, // Priority XON Transmitted Count — PXONTXC[0]
		0x03F04, // Priority XON Transmitted Count — PXONTXC[1]
		0x03F08, // Priority XON Transmitted Count — PXONTXC[2]
		0x03F0C, // Priority XON Transmitted Count — PXONTXC[3]
		0x03F10, // Priority XON Transmitted Count — PXONTXC[4]
		0x03F14, // Priority XON Transmitted Count — PXONTXC[5]
		0x03F18, // Priority XON Transmitted Count — PXONTXC[6]
		0x03F1C, // Priority XON Transmitted Count — PXONTXC[7]
		0x04140, // Priority XON Received Count — PXONRXCNT[0]
		0x04144, // Priority XON Received Count — PXONRXCNT[1]
		0x04148, // Priority XON Received Count — PXONRXCNT[2]
		0x0414C, // Priority XON Received Count — PXONRXCNT[3]
		0x04150, // Priority XON Received Count — PXONRXCNT[4]
		0x04154, // Priority XON Received Count — PXONRXCNT[5]
		0x04158, // Priority XON Received Count — PXONRXCNT[6]
		0x0415C, // Priority XON Received Count — PXONRXCNT[7]
		0x03F20, // Priority XOFF Transmitted Count — PXOFFTXCNT[0]
		0x03F24, // Priority XOFF Transmitted Count — PXOFFTXCNT[1]
		0x03F28, // Priority XOFF Transmitted Count — PXOFFTXCNT[2]
		0x03F2C, // Priority XOFF Transmitted Count — PXOFFTXCNT[3]
		0x03F30, // Priority XOFF Transmitted Count — PXOFFTXCNT[4]
		0x03F34, // Priority XOFF Transmitted Count — PXOFFTXCNT[5]
		0x03F38, // Priority XOFF Transmitted Count — PXOFFTXCNT[6]
		0x03F3C, // Priority XOFF Transmitted Count — PXOFFTXCNT[7]
		0x04160, // Priority XOFF Received Count — PXOFFRXCNT[0]
		0x04164, // Priority XOFF Received Count — PXOFFRXCNT[1]
		0x04168, // Priority XOFF Received Count — PXOFFRXCNT[2]
		0x0416C, // Priority XOFF Received Count — PXOFFRXCNT[3]
		0x04170, // Priority XOFF Received Count — PXOFFRXCNT[4]
		0x04174, // Priority XOFF Received Count — PXOFFRXCNT[5]
		0x04178, // Priority XOFF Received Count — PXOFFRXCNT[6]
		0x0417C, // Priority XOFF Received Count — PXOFFRXCNT[7]
		0x03240, // Priority XON to XOFF Count — PXON2OFFCNT[0]
		0x03244, // Priority XON to XOFF Count — PXON2OFFCNT[1]
		0x03248, // Priority XON to XOFF Count — PXON2OFFCNT[2]
		0x0324C, // Priority XON to XOFF Count — PXON2OFFCNT[3]
		0x03250, // Priority XON to XOFF Count — PXON2OFFCNT[4]
		0x03254, // Priority XON to XOFF Count — PXON2OFFCNT[5]
		0x03258, // Priority XON to XOFF Count — PXON2OFFCNT[6]
		0x0325C, // Priority XON to XOFF Count — PXON2OFFCNT[7]
		0x041B0, // Good Rx Non-Filtered Packet Counter — RXNFGPC
		0x041B4, // Good Rx Non-Filter Byte Counter Low — RXNFGBCL
		0x041B8, // Good Rx Non-Filter Byte Counter High — RXNFGBCH
		0x02F50, // DMA Good Rx Packet Counter — RXDGPC
		0x02F54, // DMA Good Rx Byte Counter Low — RXDGBCL
		0x02F58, // DMA Good Rx Byte Counter High — RXDGBCH
		0x02F5C, // DMA Duplicated Good Rx Packet Counter — RXDDPC
		0x02F60, // DMA Duplicated Good Rx Byte Counter Low — RXDDBCL
		0x02F64, // DMA Duplicated Good Rx Byte Counter High — RXDDBCH
		0x02F68, // DMA Good Rx LPBK Packet Counter — RXLPBKPC
		0x02F6C, // DMA Good Rx LPBK Byte Counter Low — RXLPBKBCL
		0x02F70, // DMA Good Rx LPBK Byte Counter High — RXLPBKBCH
		0x02F74, // DMA Duplicated Good Rx LPBK Packet Counter — RXDLPBKPC
		0x02F78, // DMA Duplicated Good Rx LPBK Byte Counter Low — RXDLPBKBCL
		0x02F7C, // DMA Duplicated Good Rx LPBK Byte Counter High — RXDLPBKBCH
		0x04080, // Good Packets Transmitted Count — GPTC
		0x04090, // Good Octets Transmitted Count Low — GOTCL
		0x04094, // Good Octets Transmitted Count High — GOTCH
		0x087A0, // DMA Good Tx Packet Counter – TXDGPC
		0x087A4, // DMA Good Tx Byte Counter Low – TXDGBCL
		0x087A8, // DMA Good Tx Byte Counter High – TXDGBCH
		0x040A4, // Receive Undersize Count — RUC
		0x040A8, // Receive Fragment Count — RFC
		0x040AC, // Receive Oversize Count — ROC
		0x040B0, // Receive Jabber Count — RJC
		0x040C0, // Total Octets Received Low — TORL
		0x040C4, // Total Octets Received High — TORH
		0x040D0, // Total Packets Received — TPR
		0x040D4, // Total Packets Transmitted — TPT
		0x040D8, // Packets Transmitted (64 Bytes) Count — PTC64
		0x040DC, // Packets Transmitted [65–127 Bytes] Count — PTC127
		0x040E0, // Packets Transmitted [128–255 Bytes] Count — PTC255
		0x040E4, // Packets Transmitted [256–511 Bytes] Count — PTC511
		0x040E8, // Packets Transmitted [512–1023 Bytes] Count — PTC1023
		0x040EC, // Packets Transmitted [Greater Than 1024 Bytes] Count — PTC1522
		0x040F0, // Multicast Packets Transmitted Count — MPTC
		0x040F4, // Broadcast Packets Transmitted Count — BPTC
		0x04010, // MAC Short Packet Discard Count — MSPDC
		0x04120, // XSUM Error Count — XEC
		0x05118, // FC CRC Error Count — FCCRC
		0x0241C, // FCoE Rx Packets Dropped Count — FCOERPDC
		0x02424, // FC Last Error Count — FCLAST
		0x02428, // FCoE Packets Received Count — FCOEPRC
		0x0242C, // FCOE DWord Received Count — FCOEDWRC
		0x08784, // FCoE Packets Transmitted Count — FCOEPTC
		0x08788, // FCoE DWord Transmitted Count — FCOEDWTC
		0x0EE58, // Flow Director Filters Match Statistics — FDIRMATCH (page 657)
		0x0EE5C, // Flow Director Filters Miss Match Statistics — FDIRMISS (page 657)
		// starting on page 639
		0x08F64, // LinkSec Rx Packet OK — LSECRXOK[0]
		0x08F68, // LinkSec Rx Packet OK — LSECRXOK[1]
		0x08F6C, // LinkSec Rx Invalid — LSECRXINV[0]
		0x08F70, // LinkSec Rx Invalid — LSECRXINV[1]
		0x08F74, // LinkSec Rx Not valid count — LSECRXNV[0]
		0x08F78, // LinkSec Rx Not valid count — LSECRXNV[1]
		0x08F7C, // LinkSec Rx Unused SA Count — LSECRXUNSA
		0x08F80, // LinkSec Rx Not Using SA Count — LSECRXNUSA
	};
	for (int n = 0; n < sizeof(stat_regs)/sizeof(stat_regs[0]); n++) {
		REG(stat_regs[n], 0b00000000000000000000000000000000,
				  0b00000000000000000000000000000000);
	}
	// these are RW
	const int stat_regs_rw[] = {
		0x0405C, // Packets Received [64 Bytes] Count — PRC64
		0x04060, // Packets Received [65–127 Bytes] Count — PRC127
		0x04064, // Packets Received [128–255 Bytes] Count — PRC255
		0x04068, // Packets Received [256–511 Bytes] Count — PRC511
		0x0406C, // Packets Received [512–1023 Bytes] Count — PRC1023
		0x04070, // Packets Received [1024 to Max Bytes] Count — PRC1522
		0x02F40, // Rx DMA Statistic Counter Control — RXDSTATCTRL
	};
	for (int n = 0; n < sizeof(stat_regs_rw)/sizeof(stat_regs_rw[0]); n++) {
		REG(stat_regs_rw[n], 0b00000000000000000000000000000000,
				     0b11111111111111111111111111111111);
	}
	// these are RO
	const int stat_regs_ro[] = {
		0x04078, // Broadcast Packets Received Count — BPRC
		0x0407C, // Multicast Packets Received Count — MPRC
		0x04074, // Good Packets Received Count — GPRC
		0x04088, // Good Octets Received Count Low — GORCL
		0x0408C, // Good Octets Received Count High — GORCH
		0x040B4, // Management Packets Received Count — MNGPRC
		0x040B8, // Management Packets Dropped Count — MNGPDC
		0x0CF90, // Management Packets Transmitted Count — MNGPTC
		// and then, starting on page 634
		0x08A3C, // Tx Untagged Packet Counter — LSECTXUT
		0x08A40, // Encrypted Tx Packets — LSECTXPKTE
		0x08A44, // Protected Tx Packets — LSECTXPKTP
		0x08A48, // Encrypted Tx Octets — LSECTXOCTE
		0x08A4C, // Protected Tx Octets — LSECTXOCTP
		0x08F40, // LinkSec Untagged Rx Packet — LSECRXUT
		0x08F44, // LinkSec Rx Octets Decrypted — LSECRXOCTE
		0x08F48, // LinkSec Rx Octets Validated — LSECRXOCTP
		0x08F4C, // LinkSec Rx Packet with Bad Tag — LSECRXBAD
		0x08F50, // LinkSec Rx Packet No SCI — LSECRXNOSCI
		0x08F54, // LinkSec Rx Packet Unknown SCI — LSECRXUNSCI
		0x08F58, // LinkSec Rx Unchecked Packets — LSECRXUC
		0x08F5C, // LinkSec Rx Delayed Packets — LSECRXDELAY
		0x08F60, // LinkSec Rx Late Packets — LSECRXLATE
	};
	for (int n = 0; n < sizeof(stat_regs_ro)/sizeof(stat_regs_ro[0]); n++) {
		REG(stat_regs_ro[n], 0b00000000000000000000000000000000,
				     0b00000000000000000000000000000000);
	}
	// Transmit Queue Statistic Mapping Registers — TQSM[n] (0x08600 + 4*n, n=0...31; RW)
	for (int n = 0; n <= 31; n++) {
		REG(0x08600 + 4*n, 0b00000000000000000000000000000000,
				   0b00001111000011110000111100001111);
	}
	// Queue Packets Received Count — QPRC[n] (0x01030 + 0x40*n, n=0...15; RC)
	for (int n = 0; n <= 15; n++) {
		REG(0x01030 + 0x40*n, 0b00000000000000000000000000000000,
				      0b00000000000000000000000000000000);
	}
	// Queue Packets Received Drop Count — QPRDC[n] (0x01430 + 0x40*n, n=0...15; RC)
	for (int n = 0; n <= 15; n++) {
		REG(0x01430 + 0x40*n, 0b00000000000000000000000000000000,
				      0b00000000000000000000000000000000);
	}
	// Queue Bytes Received Count Low — QBRC_L[n] (0x01034 + 0x40*n, n=0...15; RC)
	for (int n = 0; n <= 15; n++) {
		REG(0x01034 + 0x40*n, 0b00000000000000000000000000000000,
				      0b00000000000000000000000000000000);
	}
	// Queue Bytes Received Count High — QBRC_H[n] (0x01038 + 0x40*n, n=0...15; RC)
	for (int n = 0; n <= 15; n++) {
		REG(0x01038 + 0x40*n, 0b00000000000000000000000000000000,
				      0b00000000000000000000000000000000);
	}
	// Queue Packets Transmitted Count — QPTC[n] (0x08680 + 0x4*n, n=0...15 / 0x06030 + 0x40*n, n=0...15; RC)
	for (int n = 0; n <= 15; n++) {
		REG(0x08680 + 0x4*n, 0b00000000000000000000000000000000,
				     0b00000000000000000000000000000000);
		REG(0x06030 + 0x40*n, 0b00000000000000000000000000000000,
				      0b00000000000000000000000000000000);
	}
	// Queue Bytes Transmitted Count Low — QBTC_L[n] (0x08700 + 0x8*n, n=0...15; RC)
	for (int n = 0; n <= 15; n++) {
		REG(0x08700 + 0x8*n, 0b00000000000000000000000000000000,
				     0b00000000000000000000000000000000);
	}
	// Queue Bytes Transmitted Count High — QBTC_H[n] (0x08704 + 0x8*n, n=0...15; RC)
	for (int n = 0; n <= 15; n++) {
		REG(0x08704 + 0x8*n, 0b00000000000000000000000000000000,
				     0b00000000000000000000000000000000);
	}
}

static void
stub_device_init(struct stub_device* dev)
{
	// "Fake" memory, intercepted
	dev->mem = malloc(dev->mem_len);
	klee_intercept_reads(dev->mem, "stub_hardware_read");
	klee_intercept_writes(dev->mem, "stub_hardware_write");

	// Real backing store
	dev->mem_shadow = malloc(dev->mem_len);
	memset(dev->mem_shadow, 0, dev->mem_len);

	stub_device_reset(dev);
}

static struct stub_device*
stub_device_get(uint64_t addr)
{
	for (int n = 0; n < sizeof(DEVICES)/sizeof(DEVICES[0]); n++) {
		if (addr == (uint64_t) DEVICES[n].mem) {
			return &DEVICES[n];
		}
	}

	klee_abort();
}

uint64_t
stub_hardware_read(uint64_t addr, unsigned offset, unsigned size)
{
	struct stub_device* dev = stub_device_get(addr);

	if (size == 1) {klee_abort();
		return DEV_MEM(dev, offset, uint8_t);
	}
	if (size == 2) {klee_abort();
		return DEV_MEM(dev, offset, uint16_t);
	}
	if (size == 4) {
		uint32_t current_value = DEV_REG(dev, offset);

		struct stub_register reg = REGISTERS[offset];
		klee_assert(reg.present);
		klee_assert(reg.readable);

		if (reg.read != NULL) {
			DEV_REG(dev, offset) = reg.read(dev, (uint32_t) offset);
		}

		return current_value;
	}
	if (size == 8) {klee_abort();
		return DEV_MEM(dev, offset, uint64_t);
	}

	klee_abort();
}

void
stub_hardware_write(uint64_t addr, unsigned offset, unsigned size, uint64_t value)
{
	struct stub_device* dev = stub_device_get(addr);

	if (size == 1) {klee_abort();
		DEV_MEM(dev, offset, uint8_t) = (uint8_t) value;
	} else if (size == 2) {klee_abort();
		DEV_MEM(dev, offset, uint16_t) = (uint16_t) value;
	} else if (size == 4) {
		struct stub_register reg = REGISTERS[offset];
		klee_assert(reg.present);

		uint32_t current_value = DEV_REG(dev, offset);
		uint32_t new_value = (uint32_t) value;
		uint32_t changed = current_value ^ new_value;

		if ((changed & ~reg.writable_mask) != 0) {
			klee_print_expr("offset", offset);
			klee_print_expr("old", current_value);
			klee_print_expr("new", new_value);
			klee_print_expr("changed", changed);
			klee_abort();
		}

		if (reg.write != NULL) {
			new_value = reg.write(dev, (uint32_t) offset, new_value);
		}

		DEV_REG(dev, offset) = new_value;
	} else if (size == 8) {klee_abort();
		DEV_MEM(dev, offset, uint64_t) = (uint64_t) value;
	} else {
		klee_abort();
	}
}


void
stub_free(struct rte_mbuf* mbuf) {
	packet_free(mbuf->buf_addr);

	// Still need to free the actual mbuf though
	rte_mbuf_raw_free(mbuf);

	// Soundness check
	klee_assert(!free_called);
	free_called = true;
}

__attribute__((constructor(101))) // Low prio, must execute before other stuff
static void
stub_hardware_init(void)
{
	// Helper method declarations
	char* stub_pci_name(int index);

	// Intercept free to trace
	klee_alias_function_regex("rte_pktmbuf_free[0-9]*", "stub_free");

	// DPDK "delay" method override
	// cannot be done with klee_alias because it's called via a function pointer :(
	rte_delay_us_callback_register(stub_delay);

	// Register models initializations
	stub_registers_init();

	// Device initialization
	for (int n = 0; n < sizeof(DEVICES)/sizeof(DEVICES[0]); n++) {
		struct stub_device stub_dev = {
			.name = stub_pci_name(n),
			.mem = NULL,
			.mem_len = 1 << 20, // 2^20 bytes
			.mem_shadow = NULL,
			.current_mdi_address = -1,
			.i2c_state = -1,
			.i2c_counter = 0,
			.i2c_address = 0,
			.i2c_start_time = 0,
			.i2c_clock_time = 0,
			.i2c_stop_time = 0,
			.sfp_address = 0,
			.interrupts_fd = 0 // set by stdio_files stub
		};
		stub_device_init(&stub_dev);
		DEVICES[n] = stub_dev;
	}
}

struct dsos_pci_nic *stub_hardware_get_nics(int *n)
{
	struct dsos_pci_nic *devs;

	devs = malloc(STUB_DEVICES_COUNT * sizeof(struct dsos_pci_nic));
	if (!devs) {
		return NULL;
	}

	memset(devs, 0, STUB_DEVICES_COUNT * sizeof(struct dsos_pci_nic));

	for (int i = 0; i < STUB_DEVICES_COUNT; i++) {
		devs[i].vendor_id = 32902;
		devs[i].device_id = 4347;
		devs[i].subsystem_id = 0;
		devs[i].subsystem_vendor_id = 0;
		devs[i].class_code = 131072;

		devs[i].resources[0].start = DEVICES[i].mem;
		devs[i].resources[0].size = DEVICES[i].mem_len;
		devs[i].resources[0].is_mem = true;
	}

	*n = STUB_DEVICES_COUNT;
	return devs;
}

void
stub_hardware_receive_packet(uint16_t device)
{
	stub_device_start(&(DEVICES[device]));
}

void
stub_hardware_reset_receive(uint16_t device)
{
	struct stub_device* dev = &(DEVICES[device]);

	// Reset descriptor ring
	DEV_REG(dev, 0x01010) = 0;
	DEV_REG(dev, 0x01018) = 95;

	// Reset descriptor
	uint64_t rdba =  ((uint64_t) DEV_REG(dev, 0x01000)) // RDBAL
		      | (((uint64_t) DEV_REG(dev, 0x01004)) << 32); // RDBAH
	uint64_t* descr = (uint64_t*) rdba;
	descr[0] = dev->old_mbuf_addr;
	descr[1] = 0;

	memset((char*) descr[0], 0, sizeof(struct stub_mbuf_content));

	rx_called = false;
	tx_called = false;
	free_called = false;
}

#else // VIGOR_STUB_HARDWARE

#include <assert.h>

/* With "real" hardware these should never be called */
void stub_hardware_init(void) { assert(0); }
struct dsos_pci_nic *stub_hardware_get_nics(int *n) { assert(0); }

#endif // VIGOR_STUB_HARDWARE<|MERGE_RESOLUTION|>--- conflicted
+++ resolved
@@ -841,15 +841,12 @@
         DEV_REG(dev, 0x06010) = 0; // TDH
         // Make sure we have enough space
         uint32_t tdt = new_value;
-<<<<<<< HEAD
-=======
         // VVV after the mem-pool fix (commit 5471336bf9), this value changes from 1
         // to 0 on sending a packet.
 //	if (tdt == 0) {
 //		// No? Probably this is not to send a packet, then.
 //		return new_value;
 //	}
->>>>>>> 9d7407bc
 
         // Descriptor is 128 bits, see page 353, table 7-39 "Descriptor Read Format"
         // (which the NIC reads to know how to send a packet)
