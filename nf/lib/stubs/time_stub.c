--- conflicted
+++ resolved
@@ -50,7 +50,6 @@
 vigor_time_t get_start_time_internal(void) {
     return starting_time;
 }
-<<<<<<< HEAD
 
 vigor_time_t get_start_time(void) {return get_start_time_internal();}
 
@@ -83,11 +82,9 @@
 #endif//KLEE_VERIFICATION
 
     return 0;
-=======
-vigor_time_t get_start_time(void) {return get_start_time_internal();}
+}
 
 vigor_time_t recent_time(void) {
   // Don't trace this function, it only reterns the last result of current_time
   return last_time;
->>>>>>> f1deda5b
 }