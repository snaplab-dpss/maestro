--- conflicted
+++ resolved
@@ -2,9 +2,9 @@
 #include <time.h>
 
 #include <klee/klee.h>
-#include "nf_time.h"
-#include "stubs/time_stub_control.h"
-#include "kernel/dsos_tsc.h"
+#include "lib/nf_time.h"
+#include "time_stub_control.h"
+#include "lib/kernel/dsos_tsc.h"
 
 vigor_time_t starting_time = 0;
 vigor_time_t last_time = 0;
@@ -14,80 +14,58 @@
 __attribute__((noinline))
 vigor_time_t start_time(void) {
     klee_trace_ret();
-<<<<<<< HEAD
     vigor_time_t starting_time;
     klee_make_symbolic(&starting_time, sizeof(vigor_time_t), "starting_time");
-//     klee_assume(starting_time >= 0);
-=======
-    time_t starting_time;
 
-    struct timespec tp;
-    clock_gettime(CLOCK_MONOTONIC, &tp);
-    starting_time = tp.tv_sec;
+    /* struct timespec tp; */
+    /* clock_gettime(CLOCK_MONOTONIC, &tp); */
+    /* starting_time = tp.tv_nsec; */
 
-    klee_assume(starting_time >= 0);
->>>>>>> 02f19287
+    //klee_assume(starting_time >= 0);
     last_time = starting_time;
     return last_time;
 }
 
-<<<<<<< HEAD
 vigor_time_t restart_time(void) {
-  klee_make_symbolic(&starting_time, sizeof(vigor_time_t), "restarting_time");
-//   klee_assume(starting_time >= 0);
-  last_time = starting_time;
-  return last_time;
-=======
-time_t restart_time(void) {
-    struct timespec tp;
-    clock_gettime(CLOCK_MONOTONIC, &tp);
-    starting_time = tp.tv_sec;
+    klee_make_symbolic(&starting_time, sizeof(vigor_time_t), "restarting_time");
+    /* struct timespec tp; */
+    /* clock_gettime(CLOCK_MONOTONIC, &tp); */
+    /* starting_time = tp.tv_sec * 1000000000 + tp.tv_nsec; */
 
-    klee_assume(starting_time >= 0);
+    //klee_assume(starting_time >= 0);
     last_time = starting_time;
     return last_time;
->>>>>>> 02f19287
 }
 
 __attribute__((noinline))
 vigor_time_t current_time(void) {
     klee_trace_ret();
-<<<<<<< HEAD
     vigor_time_t next_time;
     klee_make_symbolic(&next_time, sizeof(vigor_time_t), "next_time");
-=======
-    time_t next_time;
 
-    struct timespec tp;
-    clock_gettime(CLOCK_MONOTONIC, &tp);
-    next_time = tp.tv_sec;
+    /* struct timespec tp; */
+    /* clock_gettime(CLOCK_MONOTONIC, &tp); */
+    /* next_time = tp.tv_sec * 1000000000 + tp.tv_nsec; */
 
->>>>>>> 02f19287
-    klee_assume(last_time <= next_time);
+    //klee_assume(last_time <= next_time);
     last_time = next_time;
     return next_time;
 }
 
-<<<<<<< HEAD
-vigor_time_t get_start_time_internal(void) {
-    return starting_time;
-}
-vigor_time_t get_start_time(void) {return get_start_time_internal();}
-=======
 #else // KLEE_VERIFICATION
 
-time_t restart_time(void)
+vigor_time_t restart_time(void)
 {
     assert(0);
 }
 
 #endif // KLEE_VERIFICATION
 
-time_t get_start_time_internal(void) {
+vigor_time_t get_start_time_internal(void) {
     return starting_time;
 }
 
-time_t get_start_time(void) {return get_start_time_internal();}
+vigor_time_t get_start_time(void) {return get_start_time_internal();}
 
 time_t time(time_t *timer)
 {
@@ -104,18 +82,18 @@
     uint64_t tsc = dsos_rdtsc();
     uint64_t freq = dsos_tsc_get_freq();
 
-    tp->tv_nsec = (tsc * 1000000000 / freq) % 1000000000;
 
 #ifndef KLEE_VERIFICATION
+    tp->tv_nsec = (tsc * 1000000000 / freq) % 1000000000;
     tp->tv_sec = tsc / freq;
 #else
     // HACK: Verifast doesn't like the division
     // even though there is no reason why it shouldn't
     // be correct since it's just scaling the TSC by a constant.
     // Maybe some more lemmas are needed.
-    tp->tv_sec = tsc;
+    tp->tv_sec = tsc / freq;
+    tp->tv_nsec = tsc; //FIXME: modulo 1000000000, etc, use a proper formula;
 #endif
 
     return 0;
-}
->>>>>>> 02f19287
+}