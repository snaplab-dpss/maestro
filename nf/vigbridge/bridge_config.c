#include "bridge_config.h"

#include <getopt.h>
#include <stdlib.h>
<<<<<<< HEAD
#include <string.h>
=======
>>>>>>> 2c66041f

// DPDK needs these but doesn't include them. :|
#include <linux/limits.h>
#include <sys/types.h>

#include <rte_common.h>
#include <rte_ethdev.h>
#include <cmdline_parse_etheraddr.h>
#include <cmdline_parse_ipaddr.h>

#include "lib/nf_util.h"
#include "lib/nf_log.h"

const uint32_t DEFAULT_EXP_TIME = 300;//seconds
const uint32_t DEFAULT_CAPACITY = 128;//MAC addresses

#define PARSE_ERROR(format, ...) \
    bridge_config_cmdline_print_usage(); \
    rte_exit(EXIT_FAILURE, format, ##__VA_ARGS__);

void bridge_config_init(struct bridge_config* config,
                        int argc, char** argv)
{
  // Set the default values
  config->expiration_time = DEFAULT_EXP_TIME; //seconds
  config->dyn_capacity = DEFAULT_CAPACITY; //MAC addresses
  config->static_config_fname[0] = '\0';//no static filtering configuration

  unsigned nb_devices = rte_eth_dev_count();

  struct option long_options[] = {
    {"expire",    required_argument,  NULL, 't'},
    {"capacity",    required_argument,  NULL, 'c'},
    {"config",    required_argument,  NULL, 'f'},
    {NULL,       0,      NULL, 0  }
  };

  int opt;
  while ((opt = getopt_long(argc, argv, "t:c:f:", long_options, NULL)) != EOF) {
    unsigned device;
    switch (opt) {
    case 't':
      config->expiration_time = nf_util_parse_int(optarg, "exp-time", 10, '\0');
      if (config->expiration_time == 0) {
        PARSE_ERROR("Expiration time must be strictly positive.\n");
      }
      break;

    case 'c':
      config->dyn_capacity = nf_util_parse_int(optarg, "capacity", 10, '\0');
      if (config->dyn_capacity <= 0) {
        PARSE_ERROR("Flow table size must be strictly positive.\n");
      }
      break;

    case 'f':
      strncpy(config->static_config_fname, optarg,
              CONFIG_FNAME_LEN - 1);
      config->static_config_fname[CONFIG_FNAME_LEN - 1] = '\0';
      break;

    default:
      PARSE_ERROR("Unknown option %c", opt);
    }
  }

  // Reset getopt
  optind = 1;
}

void bridge_config_cmdline_print_usage(void)
{
  NF_INFO("Usage:\n"
         "[DPDK EAL options] --\n"
         "\t--expire <time>: flow expiration time, default: %" PRIu32 ".\n"
         "\t--capacity <n>: dynamic mac learning table capacity,"
         " default: %" PRIu32 ".\n"
         "\t--config <fname>: static filtering table configuration file.\n",
         DEFAULT_EXP_TIME,
         DEFAULT_CAPACITY);
}

void bridge_print_config(struct bridge_config* config)
{
  NF_INFO("\n--- Bridge Config ---\n");

  NF_INFO("Expiration time: %" PRIu32, config->expiration_time);
  NF_INFO("Capacity: %" PRIu16, config->dyn_capacity);
  NF_INFO("Static configuration file: %s", config->static_config_fname);

  NF_INFO("\n--- ------ ------ ---\n");
}<|MERGE_RESOLUTION|>--- conflicted
+++ resolved
@@ -2,10 +2,6 @@
 
 #include <getopt.h>
 #include <stdlib.h>
-<<<<<<< HEAD
-#include <string.h>
-=======
->>>>>>> 2c66041f
 
 // DPDK needs these but doesn't include them. :|
 #include <linux/limits.h>
