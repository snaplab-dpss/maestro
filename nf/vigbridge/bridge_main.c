--- conflicted
+++ resolved
@@ -264,16 +264,7 @@
     return in_port;
   }
 
-<<<<<<< HEAD
-  uint16_t dst_device = (uint16_t)forward_to;
-
-#ifdef KLEE_VERIFICATION
-  concretize_devices(&dst_device, rte_eth_dev_count());
-#endif //KLEE_VERIFICATION
-  return dst_device;
-=======
   return forward_to;
->>>>>>> 3a9c769e
 }
 
 void nf_config_init(int argc, char** argv) {
