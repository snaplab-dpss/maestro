--- conflicted
+++ resolved
@@ -126,14 +126,6 @@
     }
   }
 
-<<<<<<< HEAD
-#ifdef KLEE_VERIFICATION
-  // Concretize the backend, to avoid propagating a symbolic device
-  concretize_devices(&backend.nic, rte_eth_dev_count());
-#endif//KLEE_VERIFICATION
-
-=======
->>>>>>> 5d3033ad
   return backend;
 }
 
