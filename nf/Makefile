# Skeleton Makefile for Vigor NFs
# Variables that should be defined by inheriting Makefiles:
# - APP := <binary name>
# - NF_DEVICES := <number of devices during verif-time, default 2>
# - NF_FILES := <NF files for both runtime and verif-time>
# - NF_VERIF_FILES := <verif-time only NF files>
# - NF_VERIF_ARGS := <arguments to pass to the NF at verif-time>

# -----------------------------------------------------------------------

# get current dir
# see https://stackoverflow.com/a/8080530
SELF_DIR := $(abspath $(dir $(lastword $(MAKEFILE_LIST))))

# Default value for devices
NF_DEVICES ?= 2

# If KLEE_BUILD_PATH is not defined (such as in the paths saved by install.sh),
# try to compute it based on KLEE_INCLUDE.
KLEE_BUILD_PATH ?= $(KLEE_INCLUDE)/../build


# DPDK stuff
include $(RTE_SDK)/mk/rte.vars.mk

# allow the use of extglob in paths
SHELL = /bin/bash -O extglob -c

# NF base source
SRCS-y := $(SELF_DIR)/nf_main.c \
          $(SELF_DIR)/lib/nf_time.c \
          $(SELF_DIR)/lib/nf_util.c \
          $(SELF_DIR)/lib/expirator.c \
          $(SELF_DIR)/lib/containers/double-chain.c $(SELF_DIR)/lib/containers/double-chain-impl.c \
          $(SELF_DIR)/lib/containers/map.c $(SELF_DIR)/lib/containers/map-impl.c \
          $(SELF_DIR)/lib/containers/double-map.c \
          $(SELF_DIR)/lib/containers/vector.c \
          $(SELF_DIR)/lib/containers/cht.c \
          $(SELF_DIR)/lib/packet-io.c
# NF specific source
SRCS-y += $(NF_FILES)

# compiler flags
CFLAGS += -I $(SELF_DIR)
CFLAGS += -std=gnu99
CFLAGS += -O3
#CFLAGS += -O0 -g -rdynamic -DENABLE_LOG -Wfatal-errors

# DPDK stuff
include $(RTE_SDK)/mk/rte.extapp.mk

### VeriFast verification ###
# we use DPDK stubs in there (e.g. rte_config.h)
<<<<<<< HEAD
verifast:
	verifast -I $(SELF_DIR) -I $(SELF_DIR)/lib/stubs/dpdk -allow_assume -shared \
		$(SELF_DIR)/lib/containers/arith.c \
		$(SELF_DIR)/lib/containers/modulo.c \
		$(SELF_DIR)/lib/containers/double-chain-impl.c \
		$(SELF_DIR)/lib/containers/double-chain.c \
		$(SELF_DIR)/lib/containers/map-impl.c \
		$(SELF_DIR)/lib/containers/double-map.c \
		$(SELF_DIR)/lib/containers/vector.c \
		$(SELF_DIR)/lib/containers/prime.c \
		$(SELF_DIR)/lib/containers/listutils.c \
		$(SELF_DIR)/lib/containers/transpose.c \
		$(SELF_DIR)/lib/containers/permutations.c \
		$(SELF_DIR)/lib/containers/cht.c \
		$(SELF_DIR)/lib/containers/map.c \
		$(SELF_DIR)/lib/coherence.c \
		$(SELF_DIR)/lib/expirator.c \
		$(SELF_DIR)/lib/packet-io.c
=======
LIBVIG_SRC := $(SELF_DIR)/lib/containers/double-chain-impl.c \
              $(SELF_DIR)/lib/containers/double-chain.c \
              $(SELF_DIR)/lib/containers/map-impl.c \
              $(SELF_DIR)/lib/containers/double-map.c \
              $(SELF_DIR)/lib/containers/vector.c \
              $(SELF_DIR)/lib/containers/cht.c \
              $(SELF_DIR)/lib/containers/map.c \
              $(SELF_DIR)/lib/coherence.c \
              $(SELF_DIR)/lib/expirator.c \
              $(SELF_DIR)/lib/packet-io.c
>>>>>>> 764253e4

verifast:
	verifast -I $(SELF_DIR) -I $(SELF_DIR)/lib/stubs/dpdk -allow_assume -shared $(LIBVIG_SRC)

### KLEE verification ###

# Basic flags: only compile, emit debug code, in LLVM format, with checks for overflows
#              (but not unsigned overflows - they're not UB and DPDK depends on them)
VERIF_FLAGS := -c -g -emit-llvm -fsanitize=signed-integer-overflow

# Basic includes: NF root and KLEE
VERIF_INCLUDES := -I $(SELF_DIR) -I $(KLEE_INCLUDE)
# ...and the DPDK cmdline library
VERIF_INCLUDES += -I $(RTE_SDK)/lib/librte_cmdline

# Defines. TODO remove _GNU_SOURCE from here, #define it in files
VERIF_DEFS := -D_GNU_SOURCE -DKLEE_VERIFICATION
# Number of devices
VERIF_DEFS += -DSTUB_DEVICES_COUNT=$(NF_DEVICES)

# Basic files
# NF base
VERIF_FILES := $(SELF_DIR)/nf_main.c $(SELF_DIR)/lib/nf_util.c
# Specific NF
VERIF_FILES += $(NF_FILES)
# NF base stubs
VERIF_FILES += ../lib/stubs/containers/map-stub.c ../lib/stubs/containers/double-map-stub.c \
               ../lib/stubs/containers/double-chain-stub.c \
               ../lib/stubs/containers/vector-stub.c \
               ../lib/stubs/containers/cht-stub.c \
               ../lib/stubs/containers/expirator-stub.c \
               ../lib/stubs/dpdk/rte_ethdev.c \
               ../lib/stubs/packet-io-stub.c
# Specific NF stubs
VERIF_FILES += $(NF_VERIF_FILES)
# Environment stubs
VERIF_FILES += ../lib/stubs/externals/*.c ../lib/stubs/core_stub.c ../lib/stubs/time_stub.c
# DPDK cmdline parsing library, always included, we don't want/need to stub it
VERIF_FILES += $(RTE_SDK)/lib/librte_cmdline/*.c
# ...and the string function it uses
VERIF_FILES += $(RTE_SDK)/lib/librte_eal/common/eal_common_string_fns.c

# Defines for DPDK
# CPUFLAGS is set to a sentinel value; usually it's passed from the DPDK build system
VERIF_DPDK_DEFS := -DRTE_COMPILE_TIME_CPUFLAGS=424242

# Includes for DPDK
# We need librte_eal/common because eal_private.h is in there, required by eal_thread.c...
# We need bus/pci because the linuxapp PCI stuff requires a private.h file in there...
# bus/vdev and net/ixgbe are for stub drivers (which are vdevs) and hardware (the ixgbe driver) respectively
VERIF_DPDK_INCLUDES := -I $(RTE_SDK)/$(RTE_TARGET)/include \
			-I $(RTE_SDK)/lib/librte_eal/common \
			-I $(RTE_SDK)/drivers/bus/vdev \
			-I $(RTE_SDK)/drivers/bus/pci \
			-I $(RTE_SDK)/drivers/net/ixgbe
# And then some special DPDK includes: builtin_stubs for built-ins DPDK uses, and rte_config which many DPDK files use without including
VERIF_DPDK_INCLUDES += --include=lib/stubs/builtin_stub.h --include=rte_config.h

# Files for DPDK
# Low-level stubs for specific functions
VERIF_DPDK_FILES := ../lib/stubs/dpdk_low_level_stub.c
# Replacement for the mempool containr
VERIF_DPDK_FILES += ../lib/stubs/dpdk_mempool_singleton.c
# Platform-independent and Linux-specific EAL
VERIF_DPDK_FILES += $(RTE_SDK)/lib/librte_eal/common/*.c $(RTE_SDK)/lib/librte_eal/linuxapp/eal/*.c
# Other libraries, except acl and distributor which use CPU intrinsics (there is a generic version of distributor, but we don't need it),
# and power has been broken for a while: http://dpdk.org/ml/archives/dev/2016-February/033152.html
VERIF_DPDK_FILES += $(RTE_SDK)/lib/!(librte_acl|librte_distributor|librte_power)/*.c
# Virtual devices support (for stub drivers)
VERIF_DPDK_FILES += $(RTE_SDK)/drivers/bus/vdev/*.c
# PCI driver support (for ixgbe driver)
VERIF_DPDK_FILES += $(RTE_SDK)/drivers/bus/pci/*.c $(RTE_SDK)/drivers/bus/pci/linux/*.c
# ixgbe driver
VERIF_DPDK_FILES += $(RTE_SDK)/drivers/net/ixgbe/ixgbe_{fdir,flow,ethdev,ipsec,pf,rxtx,tm}.c $(RTE_SDK)/drivers/net/ixgbe/base/ixgbe_{api,common,phy,82599}.c

# Commands
# Cleanup
CLEAN_COMMAND := rm -f *.bc *.os
# Compilation
COMPILE_COMMAND := clang
# Linking with klee-uclibc, but without some methods we are stubbing (not sure why they're in klee-uclibc.bca)
LINK_COMMAND := llvm-ar x $(KLEE_BUILD_PATH)/Release+Debug+Asserts/lib/klee-uclibc.bca && \
                rm -f sleep.os vfprintf.os && \
                llvm-link -o nf_raw.bc  *.os *.bc
# Optimization; analyze and remove as much provably dead code as possible (exceptions are stubs; also, mem* functions, not sure why it DCEs them since they are used...maybe related to LLVM having intrinsics for them?)
# I've tried adding '-constprop -ipconstprop -ipsccp -correlated-propagation -loop-deletion -dce -die -dse -adce -deadargelim -instsimplify'; this works but the traced prefixes seem messed up :(
OPT_EXCEPTIONS := memset,memcpy,memmove,stub_abort,stub_free,stub_hardware_read,stub_hardware_write,stub_prefetch,stub_rdtsc,stub_socket,stub_strerror,stub_delay
OPT_COMMAND := opt -basicaa -basiccg -internalize -internalize-public-api-list=main,$(OPT_EXCEPTIONS) -globaldce nf_raw.bc > nf.bc
# KLEE verification
# if something takes longer than expected, try --max-solver-time=3 --debug-report-symbdex (to avoid symbolic indices)
VERIF_COMMAND := /usr/bin/time -v \
                 klee -no-externals -allocate-determ -allocate-determ-start-address=0x00040000000 -allocate-determ-size=1000 -dump-call-traces -dump-call-trace-prefixes -solver-backend=z3 -exit-on-error -max-memory=750000 -search=dfs -condone-undeclared-havocs --debug-report-symbdex
# NF args for the verification
NF_VERIF_BASE_ARGS := nf.bc --no-shconf --

clean: clean-gen
clean-gen:
	rm -f $(AUTO_GEN_FILES)

verify-dpdk: $(AUTO_GEN_FILES)
	$(CLEAN_COMMAND)
	# Use DPDK stub headers
	$(COMPILE_COMMAND) $(VERIF_DEFS) -DVIGOR_STUB_DPDK $(VERIF_INCLUDES) -I $(SELF_DIR)/lib/stubs/dpdk $(VERIF_FILES) $(VERIF_FLAGS)
	$(LINK_COMMAND)
	$(OPT_COMMAND)
	$(VERIF_COMMAND) $(NF_VERIF_BASE_ARGS) $(NF_VERIF_ARGS)
	$(CLEAN_COMMAND)

verify-hardware: $(AUTO_GEN_FILES)
	$(CLEAN_COMMAND)
	# Use DPDK stuff + stub hardware
	$(COMPILE_COMMAND) $(VERIF_DEFS) $(VERIF_DPDK_DEFS) -DVIGOR_STUB_HARDWARE $(VERIF_INCLUDES) $(VERIF_DPDK_INCLUDES) $(VERIF_FILES) $(VERIF_DPDK_FILES) $(SELF_DIR)/lib/stubs/hardware_stub.c $(VERIF_FLAGS)
	$(LINK_COMMAND)
	$(OPT_COMMAND)
	$(VERIF_COMMAND) $(NF_VERIF_BASE_ARGS) $(NF_VERIF_ARGS)
	$(CLEAN_COMMAND)


# ################# #
# LoC count targets #
# ################# #

# cloc instead of sloccount because the latter does not report comments, and all VeriFast annotations are comments

loc: all
	cloc $(SRCS-y) $(AUTO_GEN_FILES)

loc-dpdk:
	cloc $(SRCS-y) $(AUTO_GEN_FILES) $(VERIF_DPDK_FILES)

loc-dsos:
	echo 'todo'

loc-libvig:
	cloc --force-lang 'Pig Latin',gh  $(LIBVIG_SRC) lib/containers/*.gh
	@echo 'NOTE: C comments + Pig Latin == VeriFast annotations'<|MERGE_RESOLUTION|>--- conflicted
+++ resolved
@@ -51,37 +51,22 @@
 
 ### VeriFast verification ###
 # we use DPDK stubs in there (e.g. rte_config.h)
-<<<<<<< HEAD
-verifast:
-	verifast -I $(SELF_DIR) -I $(SELF_DIR)/lib/stubs/dpdk -allow_assume -shared \
-		$(SELF_DIR)/lib/containers/arith.c \
-		$(SELF_DIR)/lib/containers/modulo.c \
-		$(SELF_DIR)/lib/containers/double-chain-impl.c \
-		$(SELF_DIR)/lib/containers/double-chain.c \
-		$(SELF_DIR)/lib/containers/map-impl.c \
-		$(SELF_DIR)/lib/containers/double-map.c \
-		$(SELF_DIR)/lib/containers/vector.c \
-		$(SELF_DIR)/lib/containers/prime.c \
-		$(SELF_DIR)/lib/containers/listutils.c \
-		$(SELF_DIR)/lib/containers/transpose.c \
-		$(SELF_DIR)/lib/containers/permutations.c \
-		$(SELF_DIR)/lib/containers/cht.c \
-		$(SELF_DIR)/lib/containers/map.c \
-		$(SELF_DIR)/lib/coherence.c \
-		$(SELF_DIR)/lib/expirator.c \
-		$(SELF_DIR)/lib/packet-io.c
-=======
-LIBVIG_SRC := $(SELF_DIR)/lib/containers/double-chain-impl.c \
+LIBVIG_SRC := $(SELF_DIR)/lib/containers/arith.c \
+              $(SELF_DIR)/lib/containers/modulo.c \
+              $(SELF_DIR)/lib/containers/double-chain-impl.c \
               $(SELF_DIR)/lib/containers/double-chain.c \
               $(SELF_DIR)/lib/containers/map-impl.c \
               $(SELF_DIR)/lib/containers/double-map.c \
               $(SELF_DIR)/lib/containers/vector.c \
+              $(SELF_DIR)/lib/containers/prime.c \
+              $(SELF_DIR)/lib/containers/listutils.c \
+              $(SELF_DIR)/lib/containers/transpose.c \
+              $(SELF_DIR)/lib/containers/permutations.c \
               $(SELF_DIR)/lib/containers/cht.c \
               $(SELF_DIR)/lib/containers/map.c \
               $(SELF_DIR)/lib/coherence.c \
               $(SELF_DIR)/lib/expirator.c \
               $(SELF_DIR)/lib/packet-io.c
->>>>>>> 764253e4
 
 verifast:
 	verifast -I $(SELF_DIR) -I $(SELF_DIR)/lib/stubs/dpdk -allow_assume -shared $(LIBVIG_SRC)
