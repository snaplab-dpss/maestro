--- conflicted
+++ resolved
@@ -180,7 +180,6 @@
 	$(VERIF_COMMAND) $(NF_VERIF_BASE_ARGS) $(NF_VERIF_ARGS)
 	$(CLEAN_COMMAND)
 
-<<<<<<< HEAD
 verify-driver: $(AUTO_GEN_FILES)
 	echo "verify-driver is not supported anymore"
 	$(CLEAN_COMMAND)
@@ -192,9 +191,6 @@
 	$(CLEAN_COMMAND)
 
 verify-hardware-nf.bc: $(AUTO_GEN_FILES)
-=======
-verify-hardware: $(AUTO_GEN_FILES)
->>>>>>> f1deda5b
 	$(CLEAN_COMMAND)
 	# Use DPDK stuff + stub hardware
 	$(COMPILE_COMMAND) $(VERIF_DEFS) $(VERIF_DPDK_DEFS) -DVIGOR_STUB_HARDWARE $(VERIF_INCLUDES) $(VERIF_DPDK_INCLUDES) $(VERIF_FILES) $(VERIF_DPDK_FILES) $(SELF_DIR)/lib/stubs/hardware_stub.c $(VERIF_FLAGS)
@@ -204,7 +200,6 @@
 verify-hardware: verify-hardware-nf.bc
 	$(VERIF_COMMAND) $(NF_VERIF_BASE_ARGS) $(NF_VERIF_ARGS)
 	$(CLEAN_COMMAND)
-<<<<<<< HEAD
 	
 verify-dsos-nf.bc: $(AUTO_GEN_FILES)
 	$(CLEAN_COMMAND)
@@ -218,7 +213,7 @@
 verify-dsos: verify-dsos-nf.bc
 	$(VERIF_COMMAND) $(NF_VERIF_BASE_ARGS) $(NF_VERIF_ARGS)
 	$(CLEAN_COMMAND)
-=======
+
 
 
 # ################# #
@@ -238,5 +233,4 @@
 
 loc-libvig:
 	cloc --force-lang 'Pig Latin',gh  $(LIBVIG_SRC) lib/containers/*.gh
-	@echo 'NOTE: C comments + Pig Latin == VeriFast annotations'
->>>>>>> f1deda5b
+	@echo 'NOTE: C comments + Pig Latin == VeriFast annotations'