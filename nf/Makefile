# Skeleton Makefile for Vigor NFs
# Variables that should be defined by inheriting Makefiles:
# - APP := <binary name>
# - NF_DEVICES := <number of devices during verif-time, default 2>
# - NF_FILES := <NF files for both runtime and verif-time>
# - NF_VERIF_FILES := <verif-time only NF files>
# - NF_VERIF_ARGS := <arguments to pass to the NF at verif-time>

# -----------------------------------------------------------------------

# get current dir
# see https://stackoverflow.com/a/8080530
SELF_DIR := $(abspath $(dir $(lastword $(MAKEFILE_LIST))))

# Default value for devices
NF_DEVICES ?= 2

# If KLEE_BUILD_PATH is not defined (such as in the paths saved by install.sh),
# try to compute it based on KLEE_INCLUDE.
KLEE_BUILD_PATH ?= $(KLEE_INCLUDE)/../build
KLEE_UCLIBC ?= $(KLEE_INCLUDE)/../../klee-uclibc


# DPDK stuff
include $(RTE_SDK)/mk/rte.vars.mk

# allow the use of extglob in paths
SHELL = /bin/bash -O extglob -c

# NF base source
SRCS-y := $(SELF_DIR)/nf_main.c \
          $(SELF_DIR)/lib/nf_time.c \
          $(SELF_DIR)/lib/nf_util.c \
          $(SELF_DIR)/lib/expirator.c \
          $(SELF_DIR)/lib/containers/double-chain.c $(SELF_DIR)/lib/containers/double-chain-impl.c \
          $(SELF_DIR)/lib/containers/map.c $(SELF_DIR)/lib/containers/map-impl.c \
          $(SELF_DIR)/lib/containers/double-map.c \
          $(SELF_DIR)/lib/containers/vector.c \
          $(SELF_DIR)/lib/containers/cht.c \
          $(SELF_DIR)/lib/packet-io.c
# NF specific source
SRCS-y += $(NF_FILES)

# compiler flags
CFLAGS += -I $(SELF_DIR)
CFLAGS += -std=gnu99
CFLAGS += -O3
#CFLAGS += -O0 -g -rdynamic -DENABLE_LOG -Wfatal-errors

# DPDK stuff
include $(RTE_SDK)/mk/rte.extapp.mk

### VeriFast verification ###
# we use DPDK stubs in there (e.g. rte_config.h)
<<<<<<< HEAD
LIBVIG_SRC := $(SELF_DIR)/lib/containers/double-chain-impl.c \
=======
LIBVIG_SRC := $(SELF_DIR)/lib/containers/arith.c \
              $(SELF_DIR)/lib/containers/modulo.c \
              $(SELF_DIR)/lib/containers/double-chain-impl.c \
>>>>>>> 82a6e98d
              $(SELF_DIR)/lib/containers/double-chain.c \
              $(SELF_DIR)/lib/containers/map-impl.c \
              $(SELF_DIR)/lib/containers/double-map.c \
              $(SELF_DIR)/lib/containers/vector.c \
<<<<<<< HEAD
=======
              $(SELF_DIR)/lib/containers/prime.c \
              $(SELF_DIR)/lib/containers/listutils.c \
              $(SELF_DIR)/lib/containers/transpose.c \
              $(SELF_DIR)/lib/containers/permutations.c \
>>>>>>> 82a6e98d
              $(SELF_DIR)/lib/containers/cht.c \
              $(SELF_DIR)/lib/containers/map.c \
              $(SELF_DIR)/lib/coherence.c \
              $(SELF_DIR)/lib/expirator.c \
              $(SELF_DIR)/lib/packet-io.c

verifast:
	verifast -I $(SELF_DIR) -I $(SELF_DIR)/lib/stubs/dpdk -allow_assume -shared $(LIBVIG_SRC)

### KLEE verification ###

# Basic flags: only compile, emit debug code, in LLVM format, with checks for overflows
#              (but not unsigned overflows - they're not UB and DPDK depends on them)
VERIF_FLAGS := -c -g -emit-llvm -fsanitize=signed-integer-overflow

# Basic includes: NF root and KLEE
VERIF_INCLUDES := -I $(SELF_DIR) -I $(KLEE_INCLUDE)
# ...and the DPDK cmdline library
VERIF_INCLUDES += -I $(RTE_SDK)/lib/librte_cmdline

# NF args for the verification
NF_VERIF_BASE_ARGS := nf.bc --no-shconf --

# Convert the bash-style NF arguments (nf --no-shconf -- -n 3 -m 6) into
# C-style char*[] comma separated list
# of c-strings ("nf","--no-shconf","--","-n","3","-m","6") for DSOS to put
# into argv at compilation time.
dquote=\"
NF_ARGUMENTS_MACRO=-DNF_ARGUMENTS=\"$(subst $(space),$(dquote)$(comma)$(dquote),$(NF_VERIF_BASE_ARGS) $(NF_VERIF_ARGS))\"

# Defines. TODO remove _GNU_SOURCE from here, #define it in files
VERIF_DEFS := -D_GNU_SOURCE -DKLEE_VERIFICATION
# Number of devices
VERIF_DEFS += -DSTUB_DEVICES_COUNT=$(NF_DEVICES)

# Basic files
# NF base
VERIF_FILES := $(SELF_DIR)/nf_main.c $(SELF_DIR)/lib/nf_util.c
# Specific NF
VERIF_FILES += $(NF_FILES)
# NF base stubs
VERIF_FILES += ../lib/stubs/containers/map-stub.c ../lib/stubs/containers/double-map-stub.c \
               ../lib/stubs/containers/double-chain-stub.c \
               ../lib/stubs/containers/vector-stub.c \
               ../lib/stubs/containers/cht-stub.c \
               ../lib/stubs/containers/expirator-stub.c \
               ../lib/stubs/dpdk/rte_ethdev.c \
               ../lib/stubs/packet-io-stub.c
# Specific NF stubs
VERIF_FILES += $(NF_VERIF_FILES)
# Environment stubs
VERIF_FILES += ../lib/stubs/externals/*.c ../lib/stubs/core_stub.c ../lib/stubs/time_stub.c
# DPDK cmdline parsing library, always included, we don't want/need to stub it
VERIF_FILES += $(RTE_SDK)/lib/librte_cmdline/*.c
# ...and the string function it uses
VERIF_FILES += $(RTE_SDK)/lib/librte_eal/common/eal_common_string_fns.c

# Defines for DPDK
# CPUFLAGS is set to a sentinel value; usually it's passed from the DPDK build system
VERIF_DPDK_DEFS := -DRTE_COMPILE_TIME_CPUFLAGS=424242

# Includes for DPDK
# We need librte_eal/common because eal_private.h is in there, required by eal_thread.c...
# We need bus/pci because the linuxapp PCI stuff requires a private.h file in there...
# bus/vdev and net/ixgbe are for stub drivers (which are vdevs) and hardware (the ixgbe driver) respectively
VERIF_DPDK_INCLUDES := -I $(RTE_SDK)/$(RTE_TARGET)/include \
			-I $(RTE_SDK)/lib/librte_eal/common \
			-I $(RTE_SDK)/drivers/bus/vdev \
			-I $(RTE_SDK)/drivers/bus/pci \
			-I $(RTE_SDK)/drivers/net/ixgbe
# And then some special DPDK includes: builtin_stubs for built-ins DPDK uses, and rte_config which many DPDK files use without including
VERIF_DPDK_INCLUDES += --include=lib/stubs/builtin_stub.h --include=rte_config.h

# Files for DPDK
# Low-level stubs for specific functions
VERIF_DPDK_FILES := ../lib/stubs/dpdk_low_level_stub.c
# Replacement for the mempool containr
VERIF_DPDK_FILES += ../lib/stubs/dpdk_mempool_singleton.c
# Platform-independent and Linux-specific EAL
VERIF_DPDK_FILES += $(RTE_SDK)/lib/librte_eal/common/*.c $(RTE_SDK)/lib/librte_eal/linuxapp/eal/*.c
# Other libraries, except acl and distributor which use CPU intrinsics (there is a generic version of distributor, but we don't need it),
# and power has been broken for a while: http://dpdk.org/ml/archives/dev/2016-February/033152.html
VERIF_DPDK_FILES += $(RTE_SDK)/lib/!(librte_acl|librte_distributor|librte_power)/*.c
# Virtual devices support (for stub drivers)
VERIF_DPDK_FILES += $(RTE_SDK)/drivers/bus/vdev/*.c
# PCI driver support (for ixgbe driver)
VERIF_DPDK_FILES += $(RTE_SDK)/drivers/bus/pci/*.c $(RTE_SDK)/drivers/bus/pci/linux/*.c
# ixgbe driver
VERIF_DPDK_FILES += $(RTE_SDK)/drivers/net/ixgbe/ixgbe_{fdir,flow,ethdev,ipsec,pf,rxtx,tm}.c $(RTE_SDK)/drivers/net/ixgbe/base/ixgbe_{api,common,phy,82599}.c

# Commands
# Cleanup
CLEAN_COMMAND := rm -f *.bc *.os
# Compilation
COMPILE_COMMAND := clang
# Linking with klee-uclibc, but without some methods we are stubbing (not sure why they're in klee-uclibc.bca)
LINK_COMMAND := llvm-ar x $(KLEE_BUILD_PATH)/Release+Debug+Asserts/lib/klee-uclibc.bca && \
                rm -f sleep.os vfprintf.os && \
                llvm-link -o nf_raw.bc  *.os *.bc
# Optimization; analyze and remove as much provably dead code as possible (exceptions are stubs; also, mem* functions, not sure why it DCEs them since they are used...maybe related to LLVM having intrinsics for them?)
# I've tried adding '-constprop -ipconstprop -ipsccp -correlated-propagation -loop-deletion -dce -die -dse -adce -deadargelim -instsimplify'; this works but the traced prefixes seem messed up :(
OPT_EXCEPTIONS := memset,memcpy,memmove,stub_abort,stub_free,stub_hardware_read,stub_hardware_write,stub_prefetch,stub_rdtsc,stub_socket,stub_strerror,stub_delay
OPT_COMMAND := opt -basicaa -basiccg -internalize -internalize-public-api-list=main,$(OPT_EXCEPTIONS) -globaldce nf_raw.bc > nf.bc
# KLEE verification
# if something takes longer than expected, try --max-solver-time=3 --debug-report-symbdex (to avoid symbolic indices)
VERIF_COMMAND := /usr/bin/time -v \
                 klee -no-externals -allocate-determ -allocate-determ-start-address=0x00040000000 -allocate-determ-size=1000 -dump-call-traces -dump-call-trace-prefixes -solver-backend=z3 -exit-on-error -max-memory=750000 -search=dfs -condone-undeclared-havocs --debug-report-symbdex
<<<<<<< HEAD
=======
# NF args for the verification
NF_VERIF_BASE_ARGS := nf.bc --no-shconf --
>>>>>>> 82a6e98d

clean: clean-gen
clean-gen:
	rm -f $(AUTO_GEN_FILES)

verify-dpdk-nf.bc: $(AUTO_GEN_FILES)
	$(CLEAN_COMMAND)
	# Use DPDK stub headers
	$(COMPILE_COMMAND) $(VERIF_DEFS) -DVIGOR_STUB_DPDK $(VERIF_INCLUDES) -I $(SELF_DIR)/lib/stubs/dpdk $(VERIF_FILES) $(VERIF_FLAGS)
	$(LINK_COMMAND)
	$(OPT_COMMAND)

verify-dpdk: verify-dpdk-nf.bc $(AUTO_GEN_FILES)
	$(VERIF_COMMAND) $(NF_VERIF_BASE_ARGS) $(NF_VERIF_ARGS)
	$(CLEAN_COMMAND)

<<<<<<< HEAD
verify-driver: $(AUTO_GEN_FILES)
	echo "verify-driver is not supported anymore"
	$(CLEAN_COMMAND)
	# Use DPDK stuff + stub driver
	$(COMPILE_COMMAND) $(VERIF_DEFS) $(VERIF_DPDK_DEFS) -DVIGOR_STUB_DRIVER $(VERIF_INCLUDES) $(VERIF_DPDK_INCLUDES) $(VERIF_FILES) $(VERIF_DPDK_FILES) $(SELF_DIR)/lib/stubs/driver_stub.c $(VERIF_FLAGS)
	$(LINK_COMMAND)
	$(OPT_COMMAND)
	$(VERIF_COMMAND) $(NF_VERIF_BASE_ARGS) $(NF_VERIF_ARGS)
	$(CLEAN_COMMAND)

verify-hardware-nf.bc: $(AUTO_GEN_FILES)
=======
verify-hardware: $(AUTO_GEN_FILES)
>>>>>>> 82a6e98d
	$(CLEAN_COMMAND)
	# Use DPDK stuff + stub hardware
	$(COMPILE_COMMAND) $(VERIF_DEFS) $(VERIF_DPDK_DEFS) -DVIGOR_STUB_HARDWARE $(VERIF_INCLUDES) $(VERIF_DPDK_INCLUDES) $(VERIF_FILES) $(VERIF_DPDK_FILES) $(SELF_DIR)/lib/stubs/hardware_stub.c $(VERIF_FLAGS)
	$(LINK_COMMAND)
	$(OPT_COMMAND)

verify-hardware: verify-hardware-nf.bc
	$(VERIF_COMMAND) $(NF_VERIF_BASE_ARGS) $(NF_VERIF_ARGS)
	$(CLEAN_COMMAND)
<<<<<<< HEAD
	
verify-dsos-nf.bc: $(AUTO_GEN_FILES)
	$(CLEAN_COMMAND)
	# Use DPDK stuff + stub hardware
	$(COMPILE_COMMAND) $(VERIF_DEFS) $(VERIF_DPDK_DEFS) $(NF_ARGUMENTS_MACRO) -DVIGOR_STUB_HARDWARE -DDSOS -D__linux__ -libc=none $(VERIF_INCLUDES) $(VERIF_DPDK_INCLUDES) $(VERIF_FILES) $(VERIF_DPDK_FILES) $(SELF_DIR)/lib/stubs/hardware_stub.c $(SELF_DIR)/lib/kernel/*.c $(VERIF_FLAGS) -mssse3 -msse2 -msse4.1
	ar x $(KLEE_UCLIBC)/lib/libc.a
	rm -f sleep.os vfprintf.os socket.os exit.os fflush.os fflush_unlocked.os
	llvm-link -o nf_raw.bc  *.os *.bc
	$(OPT_COMMAND)

verify-dsos: verify-dsos-nf.bc
	$(VERIF_COMMAND) $(NF_VERIF_BASE_ARGS) $(NF_VERIF_ARGS)
	$(CLEAN_COMMAND)

=======
>>>>>>> 82a6e98d


# ################# #
# LoC count targets #
# ################# #

# cloc instead of sloccount because the latter does not report comments, and all VeriFast annotations are comments

loc: all
	cloc $(SRCS-y) $(AUTO_GEN_FILES)

loc-dpdk:
	cloc $(SRCS-y) $(AUTO_GEN_FILES) $(VERIF_DPDK_FILES)

loc-dsos:
	echo 'todo'

loc-libvig:
	cloc --force-lang 'Pig Latin',gh  $(LIBVIG_SRC) lib/containers/*.gh
	@echo 'NOTE: C comments + Pig Latin == VeriFast annotations'<|MERGE_RESOLUTION|>--- conflicted
+++ resolved
@@ -52,24 +52,17 @@
 
 ### VeriFast verification ###
 # we use DPDK stubs in there (e.g. rte_config.h)
-<<<<<<< HEAD
-LIBVIG_SRC := $(SELF_DIR)/lib/containers/double-chain-impl.c \
-=======
 LIBVIG_SRC := $(SELF_DIR)/lib/containers/arith.c \
               $(SELF_DIR)/lib/containers/modulo.c \
               $(SELF_DIR)/lib/containers/double-chain-impl.c \
->>>>>>> 82a6e98d
               $(SELF_DIR)/lib/containers/double-chain.c \
               $(SELF_DIR)/lib/containers/map-impl.c \
               $(SELF_DIR)/lib/containers/double-map.c \
               $(SELF_DIR)/lib/containers/vector.c \
-<<<<<<< HEAD
-=======
               $(SELF_DIR)/lib/containers/prime.c \
               $(SELF_DIR)/lib/containers/listutils.c \
               $(SELF_DIR)/lib/containers/transpose.c \
               $(SELF_DIR)/lib/containers/permutations.c \
->>>>>>> 82a6e98d
               $(SELF_DIR)/lib/containers/cht.c \
               $(SELF_DIR)/lib/containers/map.c \
               $(SELF_DIR)/lib/coherence.c \
@@ -177,11 +170,6 @@
 # if something takes longer than expected, try --max-solver-time=3 --debug-report-symbdex (to avoid symbolic indices)
 VERIF_COMMAND := /usr/bin/time -v \
                  klee -no-externals -allocate-determ -allocate-determ-start-address=0x00040000000 -allocate-determ-size=1000 -dump-call-traces -dump-call-trace-prefixes -solver-backend=z3 -exit-on-error -max-memory=750000 -search=dfs -condone-undeclared-havocs --debug-report-symbdex
-<<<<<<< HEAD
-=======
-# NF args for the verification
-NF_VERIF_BASE_ARGS := nf.bc --no-shconf --
->>>>>>> 82a6e98d
 
 clean: clean-gen
 clean-gen:
@@ -198,7 +186,6 @@
 	$(VERIF_COMMAND) $(NF_VERIF_BASE_ARGS) $(NF_VERIF_ARGS)
 	$(CLEAN_COMMAND)
 
-<<<<<<< HEAD
 verify-driver: $(AUTO_GEN_FILES)
 	echo "verify-driver is not supported anymore"
 	$(CLEAN_COMMAND)
@@ -210,9 +197,6 @@
 	$(CLEAN_COMMAND)
 
 verify-hardware-nf.bc: $(AUTO_GEN_FILES)
-=======
-verify-hardware: $(AUTO_GEN_FILES)
->>>>>>> 82a6e98d
 	$(CLEAN_COMMAND)
 	# Use DPDK stuff + stub hardware
 	$(COMPILE_COMMAND) $(VERIF_DEFS) $(VERIF_DPDK_DEFS) -DVIGOR_STUB_HARDWARE $(VERIF_INCLUDES) $(VERIF_DPDK_INCLUDES) $(VERIF_FILES) $(VERIF_DPDK_FILES) $(SELF_DIR)/lib/stubs/hardware_stub.c $(VERIF_FLAGS)
@@ -222,7 +206,6 @@
 verify-hardware: verify-hardware-nf.bc
 	$(VERIF_COMMAND) $(NF_VERIF_BASE_ARGS) $(NF_VERIF_ARGS)
 	$(CLEAN_COMMAND)
-<<<<<<< HEAD
 	
 verify-dsos-nf.bc: $(AUTO_GEN_FILES)
 	$(CLEAN_COMMAND)
@@ -237,8 +220,6 @@
 	$(VERIF_COMMAND) $(NF_VERIF_BASE_ARGS) $(NF_VERIF_ARGS)
 	$(CLEAN_COMMAND)
 
-=======
->>>>>>> 82a6e98d
 
 
 # ################# #
