#include <assert.h>
#include <errno.h>
#include <stdio.h>
#include <stdint.h>
#include <string.h>
// DPDK uses these but doesn't include them. :|
#include <linux/limits.h>
#include <sys/types.h>
#include <unistd.h>
#include <rte_common.h>
#include <rte_ethdev.h>
#include <rte_mbuf.h>
#include <rte_byteorder.h>

#include "nf.h"
#include "libvig/nf_util.h"
#include "libvig/nf_log.h"
#include "policer_config.h"
#include "state.h"

#include "libvig/containers/double-chain.h"
#include "libvig/containers/map.h"
#include "libvig/containers/vector.h"
#include "libvig/expirator.h"

struct nf_config config;

struct State* dynamic_ft;

int policer_expire_entries(vigor_time_t time) {
<<<<<<< HEAD
  assert(time >= 0); // we don't support the past
  vigor_time_t exp_time = VIGOR_TIME_SECONDS_MULTIPLIER * config->burst / config->rate;
=======
  vigor_time_t exp_time = VIGOR_TIME_SECONDS_MULTIPLIER * config.burst / config.rate;

  if (time < exp_time)
    return 0;

>>>>>>> f02566da
  uint64_t time_u = (uint64_t) time;
  // OK because time >= config.burst / config.rate >= 0
  vigor_time_t min_time = time_u - exp_time;

  return expire_items_single_map(dynamic_ft->dyn_heap, dynamic_ft->dyn_keys,
                                 dynamic_ft->dyn_map,
                                 min_time);
}

bool
dyn_val_condition(void* key, int index, void* state) {
  return 0 <= ((struct DynamicValue*) key)->bucket_time AND
    ((struct DynamicValue*) key)->bucket_time <= recent_time() AND
    ((struct DynamicValue*) key)->bucket_size <= config.burst;
}

bool policer_check_tb(uint32_t dst, uint16_t size, vigor_time_t time) {
  int index = -1;
  int present = map_get(dynamic_ft->dyn_map, &dst, &index);
  if (present) {
    dchain_rejuvenate_index(dynamic_ft->dyn_heap, index, time);

    struct DynamicValue* value = 0;
    vector_borrow(dynamic_ft->dyn_vals, index, (void**)&value);

    assert(0 <= time);
    uint64_t time_u = (uint64_t) time;
    assert(sizeof(vigor_time_t) == sizeof(int64_t));
    assert(value->bucket_time >= 0);
    assert(value->bucket_time <= time_u);
    uint64_t time_diff = time_u - value->bucket_time;
    if (time_diff < config.burst * VIGOR_TIME_SECONDS_MULTIPLIER / config.rate) {
      uint64_t added_tokens = time_diff * config.rate / VIGOR_TIME_SECONDS_MULTIPLIER;
#pragma GCC diagnostic push
#pragma GCC diagnostic ignored "-Wtautological-compare"
      vigor_note(0 <= time_diff * config.rate / VIGOR_TIME_SECONDS_MULTIPLIER);
#pragma GCC diagnostic pop
      assert(value->bucket_size <= config.burst);
      value->bucket_size += added_tokens;
      if (value->bucket_size > config.burst) {
        value->bucket_size = config.burst;
      }
    } else {
      value->bucket_size = config.burst;
    }
    value->bucket_time = time_u;

    bool fwd = false;
    if (value->bucket_size > size) {
      value->bucket_size -= size;
      fwd = true;
    }

    vector_return(dynamic_ft->dyn_vals, index, value);

    return fwd;
  } else {
    if (size > config.burst) {
      NF_DEBUG("  Unknown flow with packet larger than burst size. Dropping.");
      return false;
    }

    int allocated = dchain_allocate_new_index(dynamic_ft->dyn_heap,
                                              &index,
                                              time);
    if (!allocated) {
      NF_DEBUG("No more space in the policer table");
      return false;
    }
    uint32_t *key;
    struct DynamicValue* value = 0;
    vector_borrow(dynamic_ft->dyn_keys, index, (void**)&key);
    vector_borrow(dynamic_ft->dyn_vals, index, (void**)&value);
    *key = dst;
    value->bucket_size = config.burst - size;
    value->bucket_time = time;
    map_put(dynamic_ft->dyn_map, key, index);
    //the other half of the key is in the map
    vector_return(dynamic_ft->dyn_keys, index, key);
    vector_return(dynamic_ft->dyn_vals, index, value);

    NF_DEBUG("  New flow. Forwarding.");
    return true;
  }
}

void nf_init(void) {
  unsigned capacity = config.dyn_capacity;
  dynamic_ft = alloc_state(capacity, rte_eth_dev_count());
  if (dynamic_ft == NULL) {
    rte_exit(EXIT_FAILURE, "error allocating nf state");
  }
}

int nf_process(struct rte_mbuf* mbuf, vigor_time_t now) {
  NF_DEBUG("Received packet");
  const uint16_t in_port = mbuf->port;
  struct ether_hdr* ether_header = nf_then_get_ether_header(mbuf_pkt(mbuf));

  uint8_t* ip_options;
	struct ipv4_hdr* ipv4_header = nf_then_get_ipv4_header(ether_header, mbuf_pkt(mbuf), &ip_options);
  if (ipv4_header == NULL) {
		NF_DEBUG("Not IPv4, dropping");
    return in_port;
  }

  policer_expire_entries(now);

  if (in_port == config.lan_device) {
    // Simply forward outgoing packets.
    NF_DEBUG("Outgoing packet. Not policing.");
    return config.wan_device;
  } else if (in_port == config.wan_device) {
    // Police incoming packets.
    bool fwd = policer_check_tb(ipv4_header->dst_addr, mbuf->pkt_len, now);

    if (fwd) {
      NF_DEBUG("Incoming packet within policed rate. Forwarding.");
      return config.lan_device;
    } else {
      NF_DEBUG("Incoming packet outside of policed rate. Dropping.");
      return config.wan_device;
    }
  } else {
    // Drop any other packets.
    NF_DEBUG("Unknown port. Dropping.");
    return in_port;
  }
}<|MERGE_RESOLUTION|>--- conflicted
+++ resolved
@@ -28,16 +28,8 @@
 struct State* dynamic_ft;
 
 int policer_expire_entries(vigor_time_t time) {
-<<<<<<< HEAD
   assert(time >= 0); // we don't support the past
-  vigor_time_t exp_time = VIGOR_TIME_SECONDS_MULTIPLIER * config->burst / config->rate;
-=======
   vigor_time_t exp_time = VIGOR_TIME_SECONDS_MULTIPLIER * config.burst / config.rate;
-
-  if (time < exp_time)
-    return 0;
-
->>>>>>> f02566da
   uint64_t time_u = (uint64_t) time;
   // OK because time >= config.burst / config.rate >= 0
   vigor_time_t min_time = time_u - exp_time;
