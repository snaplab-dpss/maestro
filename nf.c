#include <inttypes.h>
// DPDK uses these but doesn't include them. :|
#include <linux/limits.h>
#include <sys/types.h>

#include <rte_common.h>
#include <rte_eal.h>
#include <rte_errno.h>
#include <rte_ethdev.h>
#include <rte_lcore.h>
#include <rte_mbuf.h>

#include "libvig/verified/boilerplate-util.h"
#include "libvig/verified/packet-io.h"
#include "nf-log.h"
#include "nf-util.h"
#include "nf.h"

#ifndef SYNAPSE_RUNTIME
#  define SYNAPSE_RUNTIME
#endif

#ifdef SYNAPSE_RUNTIME
#  include "synapse-runtime/util.h"
#endif // SYNAPSE_RUNTIME

#ifdef KLEE_VERIFICATION
#include "libvig/models/hardware.h"
#include "libvig/models/verified/vigor-time-control.h"
#include <klee/klee.h>
#endif // KLEE_VERIFICATION

// NFOS declares its own main method
#ifdef NFOS
#define MAIN nf_main
#else // NFOS
#define MAIN main
#endif // NFOS

// Unverified support for batching, useful for performance comparisons
#ifndef VIGOR_BATCH_SIZE
#define VIGOR_BATCH_SIZE 1
#endif

// More elaborate loop shape with annotations for verification
#ifdef KLEE_VERIFICATION
<<<<<<< HEAD
#  define VIGOR_LOOP_BEGIN                                                     \
    unsigned _vigor_lcore_id = 0; /* no multicore support for now */           \
    vigor_time_t _vigor_start_time = start_time();                             \
    int _vigor_loop_termination = klee_int("loop_termination");                \
    unsigned VIGOR_DEVICES_COUNT = rte_eth_dev_count_avail();                  \
    while (klee_induce_invariants() & _vigor_loop_termination) {               \
      nf_loop_iteration_border(_vigor_lcore_id, _vigor_start_time);            \
      vigor_time_t VIGOR_NOW = current_time();                                 \
      /* concretize the device to avoid leaking symbols into DPDK */           \
      uint16_t VIGOR_DEVICE =                                                  \
          klee_range(0, VIGOR_DEVICES_COUNT, "VIGOR_DEVICE");                  \
      concretize_devices(&VIGOR_DEVICE, VIGOR_DEVICES_COUNT);                  \
      stub_hardware_receive_packet(VIGOR_DEVICE);
#  define VIGOR_LOOP_END                                                       \
    stub_hardware_reset_receive(VIGOR_DEVICE);                                 \
    nf_loop_iteration_border(_vigor_lcore_id, VIGOR_NOW);                      \
    }
#else // KLEE_VERIFICATION
#  define VIGOR_LOOP_BEGIN                                                     \
    while (1) {                                                                \
      vigor_time_t VIGOR_NOW = current_time();                                 \
      unsigned VIGOR_DEVICES_COUNT = rte_eth_dev_count_avail();                \
      for (uint16_t VIGOR_DEVICE = 0; VIGOR_DEVICE < VIGOR_DEVICES_COUNT;      \
           VIGOR_DEVICE++) {
#  define VIGOR_LOOP_END                                                       \
    }                                                                          \
    }
=======
#define VIGOR_LOOP_BEGIN                                                       \
  unsigned _vigor_lcore_id = 0; /* no multicore support for now */             \
  vigor_time_t _vigor_start_time = start_time();                               \
  int _vigor_loop_termination = klee_int("loop_termination");                  \
  unsigned VIGOR_DEVICES_COUNT = rte_eth_dev_count_avail();                    \
  while (klee_induce_invariants() & _vigor_loop_termination) {                 \
    nf_loop_iteration_border(_vigor_lcore_id, _vigor_start_time);              \
    vigor_time_t VIGOR_NOW = current_time();                                   \
    /* concretize the device to avoid leaking symbols into DPDK */             \
    uint16_t VIGOR_DEVICE =                                                    \
        klee_range(0, VIGOR_DEVICES_COUNT, "VIGOR_DEVICE");                    \
    concretize_devices(&VIGOR_DEVICE, VIGOR_DEVICES_COUNT);                    \
    stub_hardware_receive_packet(VIGOR_DEVICE);
#define VIGOR_LOOP_END                                                         \
  stub_hardware_reset_receive(VIGOR_DEVICE);                                   \
  nf_loop_iteration_border(_vigor_lcore_id, VIGOR_NOW);                        \
  }
#else // KLEE_VERIFICATION
#define VIGOR_LOOP_BEGIN                                                       \
  while (1) {                                                                  \
    vigor_time_t VIGOR_NOW = current_time();                                   \
    unsigned VIGOR_DEVICES_COUNT = rte_eth_dev_count_avail();                  \
    for (uint16_t VIGOR_DEVICE = 0; VIGOR_DEVICE < VIGOR_DEVICES_COUNT;        \
         VIGOR_DEVICE++) {
#define VIGOR_LOOP_END                                                         \
  }                                                                            \
  }
>>>>>>> ea149e1c
#endif // KLEE_VERIFICATION

#if VIGOR_BATCH_SIZE == 1
// Queue sizes for receiving/transmitting packets
// NOT powers of 2 so that ixgbe doesn't use vector stuff
// but they have to be multiples of 8, and at least 32,
// otherwise the driver refuses to work
static const uint16_t RX_QUEUE_SIZE = 96;
static const uint16_t TX_QUEUE_SIZE = 96;
#else
// Do the opposite: we want batching!
static const uint16_t RX_QUEUE_SIZE = 128;
static const uint16_t TX_QUEUE_SIZE = 128;
#endif

// Buffer count for mempools
static const unsigned MEMPOOL_BUFFER_COUNT = 256;

// Send the given packet to all devices except the packet's own
void flood(struct rte_mbuf *packet, uint16_t nb_devices) {
  rte_mbuf_refcnt_set(packet, nb_devices - 1);
  int total_sent = 0;
  uint16_t skip_device = packet->port;
  for (uint16_t device = 0; device < nb_devices; device++) {
    if (device != skip_device) {
      total_sent += rte_eth_tx_burst(device, 0, &packet, 1);
    }
  }
  // should not happen, but in case we couldn't transmit, ensure the packet is
  // freed
  if (total_sent != nb_devices - 1) {
    rte_mbuf_refcnt_set(packet, 1);
    rte_pktmbuf_free(packet);
  }
}

// Initializes the given device using the given memory pool
static int nf_init_device(uint16_t device, struct rte_mempool *mbuf_pool) {
  int retval;

  // device_conf passed to rte_eth_dev_configure cannot be NULL
  struct rte_eth_conf device_conf = { 0 };
  // device_conf.rxmode.hw_strip_crc = 1;

  // Configure the device (1, 1 == number of RX/TX queues)
  retval = rte_eth_dev_configure(device, 1, 1, &device_conf);
  if (retval != 0) {
    return retval;
  }

  // Allocate and set up a TX queue (NULL == default config)
  retval = rte_eth_tx_queue_setup(device, 0, TX_QUEUE_SIZE,
                                  rte_eth_dev_socket_id(device), NULL);
  if (retval != 0) {
    return retval;
  }

  // Allocate and set up RX queues (NULL == default config)
  retval = rte_eth_rx_queue_setup(
      device, 0, RX_QUEUE_SIZE, rte_eth_dev_socket_id(device), NULL, mbuf_pool);
  if (retval != 0) {
    return retval;
  }

  // Start the device
  retval = rte_eth_dev_start(device);
  if (retval != 0) {
    return retval;
  }

  // Enable RX in promiscuous mode, just in case
  rte_eth_promiscuous_enable(device);
  if (rte_eth_promiscuous_get(device) != 1) {
    return retval;
  }

  return 0;
}

#ifdef SYNAPSE_RUNTIME
bool synapse_runtime_handle_pre_configure(env_ptr_t env) {
  NF_INFO("Preconfiguring the switch...");
  return nf_init() && install_multicast_group(env) && populate_tables(env);
}

bool synapse_runtime_handle_packet_received(env_ptr_t env) {
  NOT_NULL(env);

  stack_ptr_t stack = synapse_runtime_environment_stack(env);
  NOT_NULL(stack);

  assert(3 == synapse_runtime_wrappers_stack_size(stack));

  string_ptr_t packet_payload = synapse_runtime_wrappers_stack_pop(stack);
  NOT_NULL(packet_payload);

  // Get the ingress port (aka. device) from the packet metadata
  uint16_t src_device = get_packet_in_src_device(env);
  uint8_t *buffer = (uint8_t *)packet_payload->value;
  uint16_t packet_length = packet_payload->size;
  vigor_time_t now = current_time();

  // Read the destination address
  string_ptr_t dst_mac_address =
      synapse_runtime_wrappers_decode_mac_address(buffer)->address;
  // Read the source address
  string_ptr_t src_mac_address =
      synapse_runtime_wrappers_decode_mac_address(buffer + 6)->address;

  NF_INFO("");
  NF_INFO("Ethernet header summary (SyNAPSE):");
  NF_INFO("Destination:\t%.*s", (int)dst_mac_address->size,
          dst_mac_address->value);
  NF_INFO("Source:\t\t%.*s", (int)src_mac_address->size,
          src_mac_address->value);
  NF_INFO("");

  // g_env = env;
  int dst_device = nf_process(src_device - 1, buffer, packet_length, now);
  // g_env = NULL;

  if (FLOOD_FRAME == dst_device) {
    push_packet_out_metadata(env, src_device, SYNAPSE_BROADCAST_PORT);

  } else {
    push_packet_out_metadata(env, src_device, dst_device + 1);
  }

  synapse_runtime_wrappers_stack_push(stack, packet_payload);
  return true;
}

bool synapse_runtime_handle_idle_timeout_notification_received(env_ptr_t env) {
  NF_INFO("Received an idle timeout notification...");
  return true;
}

// Main worker method using the SyNAPSE Runtime
static void worker_main(void) {
  NF_DEBUG("Running SyNAPSE Runtime...");

  conn_ptr_t conn = synapse_runtime_connector_new(SYNAPSE_GRPC_ADDR);
  if (synapse_runtime_connector_configure(conn, SYNAPSE_JSON_PATH,
                                          SYNAPSE_P4INFO_PATH)) {
    synapse_runtime_connector_start_and_wait(conn);
  }

  synapse_runtime_connector_destroy(conn);
}
#else // !SYNAPSE_RUNTIME
// Main worker method (for now used on a single thread...)
static void worker_main(void) {
  if (!nf_init()) {
    rte_exit(EXIT_FAILURE, "Error initializing NF");
  }

  NF_INFO("Core %u forwarding packets.", rte_lcore_id());

#  if VIGOR_BATCH_SIZE == 1
  VIGOR_LOOP_BEGIN
<<<<<<< HEAD
    struct rte_mbuf *mbuf;
    if (rte_eth_rx_burst(VIGOR_DEVICE, 0, &mbuf, 1) != 0) {
      uint8_t *data = rte_pktmbuf_mtod(mbuf, uint8_t *);
      packet_state_total_length(data, &(mbuf->pkt_len));
      uint16_t dst_device =
          nf_process(mbuf->port, data, mbuf->pkt_len, VIGOR_NOW);
      nf_return_all_chunks(data);

      if (dst_device == VIGOR_DEVICE) {
        rte_pktmbuf_free(mbuf);
      } else if (dst_device == FLOOD_FRAME) {
        flood(mbuf, VIGOR_DEVICES_COUNT);
      } else {
        // ensure we don't leak symbols into DPDK
        concretize_devices(&dst_device, rte_eth_dev_count_avail());
        if (rte_eth_tx_burst(dst_device, 0, &mbuf, 1) != 1) {
#    ifdef VIGOR_ALLOW_DROPS
          rte_pktmbuf_free(mbuf); // OK, we're debugging
#    else
          printf("We assume the hardware will allways accept a packet to "
                 "transmit.\n");
          abort();
#    endif
        }
=======
  struct rte_mbuf *mbuf;
  if (rte_eth_rx_burst(VIGOR_DEVICE, 0, &mbuf, 1) != 0) {
    uint8_t *data = rte_pktmbuf_mtod(mbuf, uint8_t *);
    packet_state_total_length(data, &(mbuf->pkt_len));

    uint16_t dst_device =
        nf_process(mbuf->port, &data, mbuf->pkt_len, VIGOR_NOW, mbuf);
    nf_return_all_chunks(data);

    if (dst_device == VIGOR_DEVICE) {
      rte_pktmbuf_free(mbuf);
    } else if (dst_device == FLOOD_FRAME) {
      flood(mbuf, VIGOR_DEVICES_COUNT);
    } else {
      // ensure we don't leak symbols into DPDK
      concretize_devices(&dst_device, rte_eth_dev_count_avail());
      if (rte_eth_tx_burst(dst_device, 0, &mbuf, 1) != 1) {
#ifdef VIGOR_ALLOW_DROPS
        rte_pktmbuf_free(mbuf); // OK, we're debugging
#else
        printf("We assume the hardware will allways accept a packet to "
               "transmit.\n");
        abort();
#endif
>>>>>>> ea149e1c
      }
    }
  }
  VIGOR_LOOP_END

#  else // if VIGOR_BATCH_SIZE != 1

  if (rte_eth_dev_count_avail() != 2) {
    printf("We assume there will be exactly 2 devices for our simple batching "
           "implementation.");
    exit(1);
  }
  NF_INFO("Running with batches, this code is unverified!");

  while (1) {
    unsigned VIGOR_DEVICES_COUNT = rte_eth_dev_count_avail();
    for (uint16_t VIGOR_DEVICE = 0; VIGOR_DEVICE < VIGOR_DEVICES_COUNT;
         VIGOR_DEVICE++) {
      struct rte_mbuf *mbufs[VIGOR_BATCH_SIZE];
      uint16_t rx_count =
          rte_eth_rx_burst(VIGOR_DEVICE, 0, mbufs, VIGOR_BATCH_SIZE);

      struct rte_mbuf *mbufs_to_send[VIGOR_BATCH_SIZE];
      uint16_t tx_count = 0;
      for (uint16_t n = 0; n < rx_count; n++) {
        uint8_t *data = rte_pktmbuf_mtod(mbufs[n], uint8_t *);
        packet_state_total_length(data, &(mbufs[n]->pkt_len));
        vigor_time_t VIGOR_NOW = current_time();
        uint16_t dst_device =
<<<<<<< HEAD
            nf_process(mbufs[n]->port, data, mbufs[n]->pkt_len, VIGOR_NOW);
=======
            nf_process(mbufs[n]->port, &data, mbufs[n]->pkt_len, VIGOR_NOW, mbuf);
>>>>>>> ea149e1c
        nf_return_all_chunks(data);

        if (dst_device == VIGOR_DEVICE) {
          rte_pktmbuf_free(mbufs[n]);
        } else { // includes flood when 2 devices, which is equivalent to just a
                 // send
          mbufs_to_send[tx_count] = mbufs[n];
          tx_count++;
        }
      }

      uint16_t sent_count =
          rte_eth_tx_burst(1 - VIGOR_DEVICE, 0, mbufs_to_send, tx_count);
      for (uint16_t n = sent_count; n < tx_count; n++) {
        rte_pktmbuf_free(mbufs[n]); // should not happen, but we're in the
                                    // unverified case anyway
      }
    }
  }
#  endif
}
<<<<<<< HEAD
#endif
=======
>>>>>>> ea149e1c

// Entry point
int MAIN(int argc, char **argv) {
  // Initialize the DPDK Environment Abstraction Layer (EAL)
  int ret = rte_eal_init(argc, argv);
  if (ret < 0) {
    rte_exit(EXIT_FAILURE, "Error with EAL initialization, ret=%d\n", ret);
  }
  argc -= ret;
  argv += ret;

  // NF-specific config
  nf_config_init(argc, argv);
  nf_config_print();

  // Create a memory pool
  unsigned nb_devices = rte_eth_dev_count_avail();
  struct rte_mempool *mbuf_pool = rte_pktmbuf_pool_create(
      "MEMPOOL",                         // name
      MEMPOOL_BUFFER_COUNT * nb_devices, // #elements
      0, // cache size (per-core, not useful in a single-threaded app)
      0, // application private area size
      RTE_MBUF_DEFAULT_BUF_SIZE, // data buffer size
      rte_socket_id()            // socket ID
      );
  if (mbuf_pool == NULL) {
    rte_exit(EXIT_FAILURE, "Cannot create pool: %s\n", rte_strerror(rte_errno));
  }

  // Initialize all devices
  for (uint16_t device = 0; device < nb_devices; device++) {
    ret = nf_init_device(device, mbuf_pool);
    if (ret == 0) {
      NF_INFO("Initialized device %" PRIu16 ".", device);
    } else {
      rte_exit(EXIT_FAILURE, "Cannot init device %" PRIu16 ": %d", device, ret);
    }
  }

  // Run!
  worker_main();

  return 0;
}<|MERGE_RESOLUTION|>--- conflicted
+++ resolved
@@ -25,26 +25,25 @@
 #endif // SYNAPSE_RUNTIME
 
 #ifdef KLEE_VERIFICATION
-#include "libvig/models/hardware.h"
-#include "libvig/models/verified/vigor-time-control.h"
-#include <klee/klee.h>
+#  include "libvig/models/hardware.h"
+#  include "libvig/models/verified/vigor-time-control.h"
+#  include <klee/klee.h>
 #endif // KLEE_VERIFICATION
 
 // NFOS declares its own main method
 #ifdef NFOS
-#define MAIN nf_main
+#  define MAIN nf_main
 #else // NFOS
-#define MAIN main
+#  define MAIN main
 #endif // NFOS
 
 // Unverified support for batching, useful for performance comparisons
 #ifndef VIGOR_BATCH_SIZE
-#define VIGOR_BATCH_SIZE 1
+#  define VIGOR_BATCH_SIZE 1
 #endif
 
 // More elaborate loop shape with annotations for verification
 #ifdef KLEE_VERIFICATION
-<<<<<<< HEAD
 #  define VIGOR_LOOP_BEGIN                                                     \
     unsigned _vigor_lcore_id = 0; /* no multicore support for now */           \
     vigor_time_t _vigor_start_time = start_time();                             \
@@ -72,35 +71,6 @@
 #  define VIGOR_LOOP_END                                                       \
     }                                                                          \
     }
-=======
-#define VIGOR_LOOP_BEGIN                                                       \
-  unsigned _vigor_lcore_id = 0; /* no multicore support for now */             \
-  vigor_time_t _vigor_start_time = start_time();                               \
-  int _vigor_loop_termination = klee_int("loop_termination");                  \
-  unsigned VIGOR_DEVICES_COUNT = rte_eth_dev_count_avail();                    \
-  while (klee_induce_invariants() & _vigor_loop_termination) {                 \
-    nf_loop_iteration_border(_vigor_lcore_id, _vigor_start_time);              \
-    vigor_time_t VIGOR_NOW = current_time();                                   \
-    /* concretize the device to avoid leaking symbols into DPDK */             \
-    uint16_t VIGOR_DEVICE =                                                    \
-        klee_range(0, VIGOR_DEVICES_COUNT, "VIGOR_DEVICE");                    \
-    concretize_devices(&VIGOR_DEVICE, VIGOR_DEVICES_COUNT);                    \
-    stub_hardware_receive_packet(VIGOR_DEVICE);
-#define VIGOR_LOOP_END                                                         \
-  stub_hardware_reset_receive(VIGOR_DEVICE);                                   \
-  nf_loop_iteration_border(_vigor_lcore_id, VIGOR_NOW);                        \
-  }
-#else // KLEE_VERIFICATION
-#define VIGOR_LOOP_BEGIN                                                       \
-  while (1) {                                                                  \
-    vigor_time_t VIGOR_NOW = current_time();                                   \
-    unsigned VIGOR_DEVICES_COUNT = rte_eth_dev_count_avail();                  \
-    for (uint16_t VIGOR_DEVICE = 0; VIGOR_DEVICE < VIGOR_DEVICES_COUNT;        \
-         VIGOR_DEVICE++) {
-#define VIGOR_LOOP_END                                                         \
-  }                                                                            \
-  }
->>>>>>> ea149e1c
 #endif // KLEE_VERIFICATION
 
 #if VIGOR_BATCH_SIZE == 1
@@ -219,7 +189,8 @@
   NF_INFO("");
 
   // g_env = env;
-  int dst_device = nf_process(src_device - 1, buffer, packet_length, now);
+  int dst_device =
+      nf_process(src_device - 1, &buffer, packet_length, now, NULL);
   // g_env = NULL;
 
   if (FLOOD_FRAME == dst_device) {
@@ -261,13 +232,13 @@
 
 #  if VIGOR_BATCH_SIZE == 1
   VIGOR_LOOP_BEGIN
-<<<<<<< HEAD
     struct rte_mbuf *mbuf;
     if (rte_eth_rx_burst(VIGOR_DEVICE, 0, &mbuf, 1) != 0) {
       uint8_t *data = rte_pktmbuf_mtod(mbuf, uint8_t *);
       packet_state_total_length(data, &(mbuf->pkt_len));
+
       uint16_t dst_device =
-          nf_process(mbuf->port, data, mbuf->pkt_len, VIGOR_NOW);
+          nf_process(mbuf->port, &data, mbuf->pkt_len, VIGOR_NOW, mbuf);
       nf_return_all_chunks(data);
 
       if (dst_device == VIGOR_DEVICE) {
@@ -286,35 +257,8 @@
           abort();
 #    endif
         }
-=======
-  struct rte_mbuf *mbuf;
-  if (rte_eth_rx_burst(VIGOR_DEVICE, 0, &mbuf, 1) != 0) {
-    uint8_t *data = rte_pktmbuf_mtod(mbuf, uint8_t *);
-    packet_state_total_length(data, &(mbuf->pkt_len));
-
-    uint16_t dst_device =
-        nf_process(mbuf->port, &data, mbuf->pkt_len, VIGOR_NOW, mbuf);
-    nf_return_all_chunks(data);
-
-    if (dst_device == VIGOR_DEVICE) {
-      rte_pktmbuf_free(mbuf);
-    } else if (dst_device == FLOOD_FRAME) {
-      flood(mbuf, VIGOR_DEVICES_COUNT);
-    } else {
-      // ensure we don't leak symbols into DPDK
-      concretize_devices(&dst_device, rte_eth_dev_count_avail());
-      if (rte_eth_tx_burst(dst_device, 0, &mbuf, 1) != 1) {
-#ifdef VIGOR_ALLOW_DROPS
-        rte_pktmbuf_free(mbuf); // OK, we're debugging
-#else
-        printf("We assume the hardware will allways accept a packet to "
-               "transmit.\n");
-        abort();
-#endif
->>>>>>> ea149e1c
       }
     }
-  }
   VIGOR_LOOP_END
 
 #  else // if VIGOR_BATCH_SIZE != 1
@@ -340,12 +284,8 @@
         uint8_t *data = rte_pktmbuf_mtod(mbufs[n], uint8_t *);
         packet_state_total_length(data, &(mbufs[n]->pkt_len));
         vigor_time_t VIGOR_NOW = current_time();
-        uint16_t dst_device =
-<<<<<<< HEAD
-            nf_process(mbufs[n]->port, data, mbufs[n]->pkt_len, VIGOR_NOW);
-=======
-            nf_process(mbufs[n]->port, &data, mbufs[n]->pkt_len, VIGOR_NOW, mbuf);
->>>>>>> ea149e1c
+        uint16_t dst_device = nf_process(mbufs[n]->port, &data,
+                                         mbufs[n]->pkt_len, VIGOR_NOW, mbuf);
         nf_return_all_chunks(data);
 
         if (dst_device == VIGOR_DEVICE) {
@@ -367,10 +307,7 @@
   }
 #  endif
 }
-<<<<<<< HEAD
-#endif
-=======
->>>>>>> ea149e1c
+#endif // SYNAPSE_RUNTIME
 
 // Entry point
 int MAIN(int argc, char **argv) {
@@ -395,7 +332,7 @@
       0, // application private area size
       RTE_MBUF_DEFAULT_BUF_SIZE, // data buffer size
       rte_socket_id()            // socket ID
-      );
+  );
   if (mbuf_pool == NULL) {
     rte_exit(EXIT_FAILURE, "Cannot create pool: %s\n", rte_strerror(rte_errno));
   }
