--- conflicted
+++ resolved
@@ -805,12 +805,6 @@
     return i;
 }
 
-<<<<<<< HEAD
-=======
-typedef struct s__m128i {
-    uint64_t least;
-    uint64_t most;
-} __m128i;
 
 struct user_buf {
   //uint8_t some_data[100];
@@ -818,7 +812,6 @@
   struct ipv4_hdr ipv4;
   struct tcp_hdr tcp;
 };
->>>>>>> 8eb90096
 // Below goes gutted rte functions.
 
 
