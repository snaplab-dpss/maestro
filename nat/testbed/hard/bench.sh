--- conflicted
+++ resolved
@@ -29,7 +29,7 @@
 #           a.k.a. request/response
 
 MIDDLEBOX=$1
-SCENARIO=$SCENARIO
+SCENARIO=$2
 
 if [ -z $MIDDLEBOX ]; then
     echo "[bench] No app specified" 1>&2
@@ -97,9 +97,8 @@
 fi
 
 
-<<<<<<< HEAD
-if [ "$1" = "netfilter" ]; then
-    case $2 in
+if [ "$MIDDLEBOX" = "netfilter" ]; then
+    case $SCENARIO in
 	"mg-new-flows-latency")
 	    EXPIRATION_TIME=2
 	    ;;
@@ -109,10 +108,6 @@
     esac
 
     bash ./util/netfilter-short-timeout.sh $EXPIRATION_TIME
-=======
-if [ "$MIDDLEBOX" = "netfilter" ]; then
-    : # Nothing to do, already configured by init-network
->>>>>>> 0cffd6db
 else
     echo "[bench] Launching $MIDDLEBOX..."
 
