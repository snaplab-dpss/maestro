#include <stdio.h>
#include <stdlib.h>
#include <stdint.h>
#include <inttypes.h>
#include <sys/types.h>
#include <string.h>
#include <stdarg.h>
#include <errno.h>
#include <getopt.h>
#include <assert.h>

#ifdef KLEE_VERIFICATION
#  include "lib/stubs/rte_stubs.h"
#  include <klee/klee.h>
#  include "lib/stubs/my-time-stub-control.h"
#  include "lib/stubs/loop.h"
#else //KLEE_VERIFICATION
#  include <sys/queue.h>
#  include <rte_common.h>
#  include <rte_vect.h>
#  include <rte_byteorder.h>
#  include <rte_log.h>
#  include <rte_memory.h>
#  include <rte_memcpy.h>
#  include <rte_memzone.h>
#  include <rte_eal.h>
#  include <rte_per_lcore.h>
#  include <rte_launch.h>
#  include <rte_atomic.h>
#  include <rte_cycles.h>
#  include <rte_prefetch.h>
#  include <rte_lcore.h>
#  include <rte_per_lcore.h>
#  include <rte_branch_prediction.h>
#  include <rte_interrupts.h>
#  include <rte_pci.h>
#  include <rte_random.h>
#  include <rte_debug.h>
#  include <rte_ether.h>
#  include <rte_ethdev.h>
#  include <rte_ring.h>
#  include <rte_mempool.h>
#  include <rte_mbuf.h>
#  include <rte_ip.h>
#  include <rte_tcp.h>
#  include <rte_udp.h>
#  include <rte_string_fns.h>

#  include <cmdline_parse.h>
#  include <cmdline_parse_etheraddr.h>
#  include <cmdline_parse_ipaddr.h>
#endif //KLEE_VERIFICATION

#include <cmdline_parse.h>
#include <cmdline_parse_etheraddr.h>
#include <cmdline_parse_ipaddr.h>

#include "lib/flowmanager.h"
#include "lib/expirator.h"
#include "lib/my-time.h"

#define RTE_LOGTYPE_NAT RTE_LOGTYPE_USER1

#ifdef KLEE_VERIFICATION
#  define LOG(...) 
#  define LOG_ADD(...)
#else //KLEE_VERIFICATION
#  define LOG(...) RTE_LOG(INFO, NAT, __VA_ARGS__)
#  define LOG_ADD(...) printf(__VA_ARGS__)
#endif //KLEE_VERIFICATION

#ifdef KLEE_VERIFICATION
uint32_t starting_time;
#endif

#define MAX_PKT_BURST     32
#define BURST_TX_DRAIN_US 100 /* TX drain every ~100us */

/*
 * Try to avoid TX buffering if we have at least MAX_TX_BURST packets to send.
 */
#define	MAX_TX_BURST	(MAX_PKT_BURST / 2)

#define NB_SOCKETS 8

/* ethernet addresses of ports */
static uint64_t dest_eth_addr[RTE_MAX_ETHPORTS];
static struct ether_addr ports_eth_addr[RTE_MAX_ETHPORTS];

/* The WAN port */
static uint8_t wan_port_id = 0;

/* The NAT's external IP address. should be provided as a command line option */
static uint32_t external_ip = IPv4(11,3,168,192);

/* The expiration time. after this number of seconds of
   inactivity the flows will be removed from the table. */
static uint32_t expiration_time = 10;//seconds

/* The maximum number of flows that may be kept simultaneously in
   the flow table. If more flows arrived, the most recent ones
   will be discarded. */
static int max_flows = 1024;

/* The least port on the external device to be allocated for new flows.
   The ports will be allocated within the range
   [start_port, start_port+max_flows] */
static int start_port = 1025;

/* mask of enabled ports */
static uint32_t enabled_port_mask = 0;

struct mbuf_table {
    uint16_t len;
    struct rte_mbuf *m_table[MAX_PKT_BURST];
};

struct lcore_rx_queue {
    uint8_t port_id;
    uint8_t queue_id;
} __rte_cache_aligned;

#define MAX_RX_QUEUE_PER_LCORE 16
#define MAX_TX_QUEUE_PER_PORT RTE_MAX_ETHPORTS
#define MAX_RX_QUEUE_PER_PORT 128

#define MEMPOOL_CACHE_SIZE 256

/*
 * This expression is used to calculate the number of mbufs needed depending on user input, taking
 *  into account memory for rx and tx hardware rings, cache per lcore and mtable per port per lcore.
 *  RTE_MAX is used to ensure that NB_MBUF never goes below a minimum value of 8192
 */

#define NB_MBUF RTE_MAX	(                                               \
                         (nb_ports*nb_rx_queues*RTE_TEST_RX_DESC_DEFAULT + \
                          nb_ports*nb_lcores*MAX_PKT_BURST +            \
                          nb_ports*n_tx_queue*RTE_TEST_TX_DESC_DEFAULT + \
                          nb_lcores*MEMPOOL_CACHE_SIZE),                \
                         (unsigned)8192)

/* Configure how many packets ahead to prefetch, when reading packets */
#define PREFETCH_OFFSET	3

/*
 * Configurable number of RX/TX ring descriptors
 */
#define RTE_TEST_RX_DESC_DEFAULT 128
#define RTE_TEST_TX_DESC_DEFAULT 512
static uint16_t nb_rxd = RTE_TEST_RX_DESC_DEFAULT;
static uint16_t nb_txd = RTE_TEST_TX_DESC_DEFAULT;


#define MAX_LCORE_PARAMS 1024
struct lcore_params {
    uint8_t port_id;
    uint8_t queue_id;
    uint8_t lcore_id;
} __rte_cache_aligned;

static struct lcore_params lcore_params_array_default[] = {
    {0, 0, 0},
    {1, 0, 0},
};

static struct lcore_params * lcore_params = lcore_params_array_default;
static uint16_t nb_lcore_params = sizeof(lcore_params_array_default) /
                sizeof(lcore_params_array_default[0]);

static struct rte_eth_conf port_conf = {
    .rxmode = {
        .mq_mode = ETH_MQ_RX_RSS,
        .max_rx_pkt_len = ETHER_MAX_LEN,
        .split_hdr_size = 0,
        .header_split   = 0, /**< Header Split disabled */
        .hw_ip_checksum = 1, /**< IP checksum offload enabled */
        .hw_vlan_filter = 0, /**< VLAN filtering disabled */
        .jumbo_frame    = 0, /**< Jumbo Frame Support disabled */
        .hw_strip_crc   = 0, /**< CRC stripped by hardware */
    },
    .rx_adv_conf = {
        .rss_conf = {
            .rss_key = NULL,
            .rss_hf = ETH_RSS_IP,
        },
    },
    .txmode = {
        .mq_mode = ETH_MQ_TX_NONE,
    },
};

static struct rte_mempool * pktmbuf_pool[NB_SOCKETS];

struct lcore_conf {
    uint16_t n_rx_queue;
    struct lcore_rx_queue rx_queue_list[MAX_RX_QUEUE_PER_LCORE];
    uint16_t tx_queue_id[RTE_MAX_ETHPORTS];
    struct mbuf_table tx_mbufs[RTE_MAX_ETHPORTS];
} __rte_cache_aligned;

static struct lcore_conf lcore_conf[RTE_MAX_LCORE];

/* Send burst of packets on an output interface */
static inline int
send_burst(struct lcore_conf *qconf, uint16_t n, uint8_t port)
{
    struct rte_mbuf **m_table;
    int ret;
    uint16_t queueid;

    queueid = qconf->tx_queue_id[port];
    m_table = (struct rte_mbuf **)qconf->tx_mbufs[port].m_table;

    ret = rte_eth_tx_burst(port, queueid, m_table, n);
    if (unlikely(ret < n)) {
        do {
            rte_pktmbuf_free(m_table[ret]);
        } while (++ret < n);
    }

    return 0;
}

/* Enqueue a single packet, and send burst if queue is filled */
static inline int
send_single_packet(struct rte_mbuf *m, uint8_t port)
{
    uint32_t lcore_id;
    uint16_t len;
    struct lcore_conf *qconf;

    lcore_id = rte_lcore_id();

    qconf = &lcore_conf[lcore_id];
    len = qconf->tx_mbufs[port].len;
    qconf->tx_mbufs[port].m_table[len] = m;
    len++;

    /* enough pkts to be sent */
    if (unlikely(len == MAX_PKT_BURST)) {
        send_burst(qconf, MAX_PKT_BURST, port);
        len = 0;
    }

    qconf->tx_mbufs[port].len = len;
    return 0;
}

static uint16_t get_src_port(struct rte_mbuf *m) {
    struct ipv4_hdr *ipv4_hdr = 
        rte_pktmbuf_mtod_offset(m, struct ipv4_hdr *,
                                sizeof(struct ether_hdr));
    if (ipv4_hdr->next_proto_id == IPPROTO_TCP ||
        ipv4_hdr->next_proto_id == IPPROTO_UDP) {
        return *(uint16_t*)(ipv4_hdr + 1);
    }
    return 0;
}

static uint16_t get_dst_port(struct rte_mbuf *m) {
    struct ipv4_hdr *ipv4_hdr = 
        rte_pktmbuf_mtod_offset(m, struct ipv4_hdr *,
                                sizeof(struct ether_hdr));
    if (ipv4_hdr->next_proto_id == IPPROTO_TCP ||
        ipv4_hdr->next_proto_id == IPPROTO_UDP) {
        return *((uint16_t*)(ipv4_hdr + 1) + 1/*skip srcport*/);
    }
    return 0;
}

static void set_src_port(struct rte_mbuf *m, uint16_t port) {
    struct ipv4_hdr *ipv4_hdr = 
        rte_pktmbuf_mtod_offset(m, struct ipv4_hdr *,
                                sizeof(struct ether_hdr));
    if (ipv4_hdr->next_proto_id == IPPROTO_TCP ||
        ipv4_hdr->next_proto_id == IPPROTO_UDP) {
        *(uint16_t*)(ipv4_hdr + 1) = port;
    }
}

static void set_dst_port(struct rte_mbuf *m, uint16_t port) {
    struct ipv4_hdr *ipv4_hdr = 
        rte_pktmbuf_mtod_offset(m, struct ipv4_hdr *,
                                sizeof(struct ether_hdr));
    if (ipv4_hdr->next_proto_id == IPPROTO_TCP ||
        ipv4_hdr->next_proto_id == IPPROTO_UDP) {
        *((uint16_t*)(ipv4_hdr + 1) + 1) = port;
    }
}

static inline __attribute__((always_inline)) void
simple_forward(struct rte_mbuf *m, uint8_t portid, struct lcore_conf *qconf)
{
  struct ether_hdr *eth_hdr;
  struct ipv4_hdr *ipv4_hdr;
  uint8_t dst_device;

  (void)qconf;

  eth_hdr = rte_pktmbuf_mtod(m, struct ether_hdr *);

  if (RTE_ETH_IS_IPV4_HDR(m->packet_type) ||
      (m->packet_type == 0 &&
       eth_hdr->ether_type == rte_cpu_to_be_16(ETHER_TYPE_IPv4))) {
    //TODO: determine the packet type when packet_type is 0(undefined).
    /* Handle IPv4 headers.*/
    ipv4_hdr = rte_pktmbuf_mtod_offset(m, struct ipv4_hdr *,
                                       sizeof(struct ether_hdr));
    // Need ports for normal operation. Restricted only to TCP/UDP for now.
    if (ipv4_hdr->next_proto_id == IPPROTO_TCP ||
        ipv4_hdr->next_proto_id == IPPROTO_UDP) {

      LOG( "forwarding and ipv4 packet on %d\n", portid);
      LOG( "eth_hdr size: %lu; ipv4 hdr size: %lu; data_offset %d:\n",
           sizeof(struct ether_hdr), sizeof(struct ipv4_hdr), m->data_off);
      if (portid == wan_port_id) {
        //External port.
        LOG( "port %d turns out to be external(%d)\n", portid, wan_port_id);
        struct ext_key key = {
          .ext_src_port = get_dst_port(m), //intentionally swapped.
          .dst_port = get_src_port(m),
          .ext_src_ip = ipv4_hdr->dst_addr, //Note, they are switched for
          .dst_ip = ipv4_hdr->src_addr, // the backwards traffic
          .ext_device_id = portid,
          .protocol = ipv4_hdr->next_proto_id
        };
        LOG( "for key: ");
        log_ext_key(&key);
        struct flow f;
        int flow_exists = get_flow_by_ext_key(&key, current_time(), &f);
        if (flow_exists) {
          LOG( "found flow:");
          log_flow(&f);
          ipv4_hdr->dst_addr = f.int_src_ip;
          set_dst_port(m, f.int_src_port);
          dst_device = f.int_device_id;
        } else {
          // User did not ask for this packet.
          LOG( "flow not found. dropping\n");
          rte_pktmbuf_free(m);
          return;
        }
      } else {
        //Internal port.
        LOG( "port %d turns out NOT to be external(%d)\n", portid, wan_port_id);
        struct int_key key = {
          .int_src_port = get_src_port(m),
          .dst_port = get_dst_port(m),
          .int_src_ip = ipv4_hdr->src_addr,
          .dst_ip = ipv4_hdr->dst_addr,
          .int_device_id = portid,
          .protocol = ipv4_hdr->next_proto_id
        };
        LOG( "for key: ");
        log_int_key(&key);
        struct flow f;
        int flow_exists = get_flow_by_int_key(&key, current_time(), &f);
        if (!flow_exists) {
          LOG( "adding flow: ");
#ifdef KLEE_VERIFICATION
          klee_note(0 <= portid);
          klee_note(portid < RTE_MAX_ETHPORTS);
#endif //KLEE_VERIFICATION
          if (!allocate_flow(&key, current_time(), &f)) {
            if (0 == expire_flows(current_time())) {
              LOG("No space for the flow, dropping.");
              rte_pktmbuf_free(m);
              return;
            } else {
              // A second try, after we expired some flows.
              if (!allocate_flow(&key, current_time(), &f)) {
                rte_exit(EXIT_FAILURE, "Can not allocate flow, "
                         "even after expiring some!\n");
              }
            }
          }
        }
        LOG( "forwarding to: ");
        log_flow(&f);
        ipv4_hdr->src_addr = f.ext_src_ip;
        set_src_port(m, f.ext_src_port);
        //TODO: recalculate ip checksum.
        dst_device = f.ext_device_id;
      }

//#ifdef DO_RFC_1812_CHECKS
//        /* Update time to live and header checksum */
//        --(ipv4_hdr->time_to_live);
//        ++(ipv4_hdr->hdr_checksum);
//#endif
#ifdef KLEE_VERIFICATION
      //A trivial reassignment to improve Klee preformance on symbolic
      // indexing. Here I explicitly enumerate all possible values of
      // dst_device (just two of them).
      klee_assert(dst_device >= 0);
      klee_assert(dst_device < RTE_MAX_ETHPORTS);
      for (int pp = 0; pp < RTE_MAX_ETHPORTS; ++pp)
        if (dst_device == pp) dst_device = pp;
#endif //KLEE_VERIFICATION
      /* dst addr */
      *(uint64_t *)&eth_hdr->d_addr = dest_eth_addr[dst_device];


      /* src addr */
      ether_addr_copy(&ports_eth_addr[dst_device], &eth_hdr->s_addr);

      ipv4_hdr->hdr_checksum = 0;
      if (ipv4_hdr->next_proto_id == IPPROTO_TCP) {
        struct tcp_hdr * tcp_hdr = (struct tcp_hdr*)(ipv4_hdr + 1);
        tcp_hdr->cksum = 0;
        tcp_hdr->cksum = rte_ipv4_udptcp_cksum(ipv4_hdr, tcp_hdr);
      } else {
        struct udp_hdr * udp_hdr = (struct udp_hdr*)(ipv4_hdr + 1);
        udp_hdr->dgram_cksum = 0;
        udp_hdr->dgram_cksum = rte_ipv4_udptcp_cksum(ipv4_hdr, udp_hdr);
      }
      ipv4_hdr->hdr_checksum = rte_ipv4_cksum(ipv4_hdr);


      send_single_packet(m, dst_device);
    } else {
      LOG( "Non TCP, nor UDP packet, dsicard \n");
      /* Free the mbuf that contains no TCP, nor UDP datagramm */
      rte_pktmbuf_free(m);
    }
  } else {
    LOG( "non ipv4 packet, discard\n");
    /* Free the mbuf that contains non-IPV4/IPV6 packet */
    rte_pktmbuf_free(m);
  }
}

/* main processing loop */
static int
main_loop(__attribute__((unused)) void *dummy)
{
    struct rte_mbuf *pkts_burst[MAX_PKT_BURST];
    unsigned lcore_id;
    uint64_t prev_tsc, diff_tsc, cur_tsc;
    int i, j, nb_rx;
    uint8_t portid, queueid;
    struct lcore_conf *qconf;
    const uint64_t drain_tsc = (rte_get_tsc_hz() + US_PER_S - 1) /
        US_PER_S * BURST_TX_DRAIN_US;

    prev_tsc = 0;

    lcore_id = rte_lcore_id();
    qconf = &lcore_conf[lcore_id];

    if (qconf->n_rx_queue == 0) {
        LOG( "lcore %u has nothing to do\n", lcore_id);
        return 0;
    }

    LOG( "entering main loop on lcore %u\n", lcore_id);

    for (i = 0; i < qconf->n_rx_queue; i++) {

        portid = qconf->rx_queue_list[i].port_id;
        queueid = qconf->rx_queue_list[i].queue_id;
        LOG( " -- lcoreid=%u portid=%hhu rxqueueid=%hhu\n", lcore_id,
            portid, queueid);
    }

#ifdef KLEE_VERIFICATION
    loop_iteration_begin(get_dmap_pp(), get_dchain_pp(),
                         starting_time, max_flows, start_port);
#else //KLEE_VERIFICATION
    while (1) 
#endif //KLEE_VERIFICATION
    {

        expire_flows(current_time());

        cur_tsc = rte_rdtsc();

        /*
         * TX burst queue drain
         */
        diff_tsc = cur_tsc - prev_tsc;
        if (unlikely(diff_tsc > drain_tsc)) {

            /*
             * This could be optimized (use queueid instead of
             * portid), but it is not called so often
             */
            for (portid = 0; portid < RTE_MAX_ETHPORTS; portid++) {
                if (qconf->tx_mbufs[portid].len == 0)
                    continue;
                send_burst(qconf,
                    qconf->tx_mbufs[portid].len,
                    portid);
                qconf->tx_mbufs[portid].len = 0;
            }

            prev_tsc = cur_tsc;
        }

        /*
         * Read packet from RX queues
         */
#ifdef KLEE_VERIFICATION
        klee_make_symbolic(&i, sizeof(int), "queue_num_i");
        klee_assume(i < qconf->n_rx_queue);
        klee_assume(0 <= i);
        loop_enumeration_begin(i);
#else //KLEE_VERIFICATION
        for (i = 0; i < qconf->n_rx_queue; ++i)
#endif //KLEE_VERIFICATION
        {
            portid = qconf->rx_queue_list[i].port_id;
            queueid = qconf->rx_queue_list[i].queue_id;
            nb_rx = rte_eth_rx_burst(portid, queueid, pkts_burst,
                MAX_PKT_BURST);
            //too verbose. LOG("received %d packets\n", nb_rx);
            if (nb_rx != 0) {

                /* Prefetch first packets */
                for (j = 0; j < PREFETCH_OFFSET && j < nb_rx; j++) {
                    rte_prefetch0(rte_pktmbuf_mtod(pkts_burst[j], void *));
                }

                /* Prefetch and forward already prefetched packets */
                for (j = 0; j < (nb_rx - PREFETCH_OFFSET); j++) {
                    rte_prefetch0(rte_pktmbuf_mtod
                                  (pkts_burst[j + PREFETCH_OFFSET], void *));
                    simple_forward(pkts_burst[j], portid, qconf);
                }

                /* Forward remaining prefetched packets */
                for (; j < nb_rx; j++) {
                    simple_forward(pkts_burst[j], portid, qconf);
                }
            }
        }
#ifdef KLEE_VERIFICATION
        loop_enumeration_end();
#endif//KLEE_VERIFICATION
    }
#ifdef KLEE_VERIFICATION
    loop_iteration_end(get_dmap_pp(), get_dchain_pp(),
                       current_time(), max_flows, start_port);
#endif//KLEE_VERIFICATION
    return 0;
}

static int
check_lcore_params(void)
{
    uint8_t queue, lcore;
    uint16_t i;

    for (i = 0; i < nb_lcore_params; ++i) {
        queue = lcore_params[i].queue_id;
        if (queue >= MAX_RX_QUEUE_PER_PORT) {
            printf("invalid queue number: %hhu\n", queue);
            return -1;
        }
        lcore = lcore_params[i].lcore_id;
        if (!rte_lcore_is_enabled(lcore)) {
            printf("error: lcore %hhu is not enabled in lcore mask\n", lcore);
            return -1;
        }
    }
    return 0;
}

static int
check_port_config(const unsigned nb_ports)
{
    unsigned portid;
    uint16_t i;

    for (i = 0; i < nb_lcore_params; ++i) {
        portid = lcore_params[i].port_id;
        if ((enabled_port_mask & (1 << portid)) == 0) {
            printf("port %u is not enabled in port mask\n", portid);
            return -1;
        }
        if (portid >= nb_ports) {
            printf("port %u is not present on the board\n", portid);
            return -1;
        }
    }
    return 0;
}

static uint8_t
get_port_n_rx_queues(const uint8_t port)
{
    int queue = -1;
    uint16_t i;

    for (i = 0; i < nb_lcore_params; ++i) {
        if (lcore_params[i].port_id == port && lcore_params[i].queue_id > queue)
            queue = lcore_params[i].queue_id;
    }
    return (uint8_t)(++queue);
}

static int
init_lcore_rx_queues(void)
{
    uint16_t i, nb_rx_queue;
    uint8_t lcore;

    for (i = 0; i < nb_lcore_params; ++i) {
        lcore = lcore_params[i].lcore_id;
        nb_rx_queue = lcore_conf[lcore].n_rx_queue;
        if (nb_rx_queue >= MAX_RX_QUEUE_PER_LCORE) {
            printf("error: too many queues (%u) for lcore: %u\n",
                (unsigned)nb_rx_queue + 1, (unsigned)lcore);
            return -1;
        } else {
            lcore_conf[lcore].rx_queue_list[nb_rx_queue].port_id =
                lcore_params[i].port_id;
            lcore_conf[lcore].rx_queue_list[nb_rx_queue].queue_id =
                lcore_params[i].queue_id;
            lcore_conf[lcore].n_rx_queue++;
        }
    }
    return 0;
}

/* display usage */
static void
print_usage(const char *prgname)
{
    printf ("%s [EAL options] -- -wan port_id"
            "  --wan <port_id>: set the port port_id to be the external one.\n"
            "NAT does not change the source address of the packets, coming "
            "from the external port.\n"
            "  --extip <ip>: set the external (global) IP address.\n"
            "  --eth-dest <port_id>,<max>: set the router mac address for\n"
            "the port <port_id>.\n"
            "  --expire <time>: set the maximum time in seconds the inactive\n"
            "flow will reside in the table, until it is vanished.\n"
            "  --max-flows <n>: the table capacity. if more than <n> flows\n"
            "arrive during the expiration time, the most recent ones are\n"
<<<<<<< HEAD
            "discarded.\n"
            "  --starting-port <n>: the port where to start allocating ports\n"
            "on the external interface for forwarded flows. Ports below <n>\n"
            "will not be used, and NAT will occupy any port in the range:\n"
            "[starting-port,max-flows].\n",
=======
            "discarded.\n",
>>>>>>> 079a2352
            prgname);
}

static uint32_t
parse_portmask(const char *portmask)
{
    char *end = NULL;
    unsigned long pm;
    
    /* parse hexadecimal string */
    pm = strtoul(portmask, &end, 16);
    if ((portmask[0] == '\0') || (end == NULL) || (*end != '\0'))
        return 0;
    
    return pm;
}

static void
parse_eth_dest(const char *optarg)
{
    uint8_t portid;
    char *port_end;
    uint8_t c, *dest, peer_addr[6];

    errno = 0;
    portid = strtoul(optarg, &port_end, 10);
    if (errno != 0 || port_end == optarg || *port_end++ != ',')
        rte_exit(EXIT_FAILURE,
                 "Invalid eth-dest: %s", optarg);
    if (portid >= RTE_MAX_ETHPORTS)
        rte_exit(EXIT_FAILURE,
                 "eth-dest: port %d >= RTE_MAX_ETHPORTS(%d)\n",
                 portid, RTE_MAX_ETHPORTS);
    
    if (cmdline_parse_etheraddr(NULL, port_end,
                                &(peer_addr[0]), sizeof(peer_addr)) < 0) {
        rte_exit(EXIT_FAILURE, "Invalid ethernet address: %s\n", port_end);
    }
    dest = (uint8_t *)&dest_eth_addr[portid];
    for (c = 0; c < 6; c++)
        dest[c] = peer_addr[c];
}

static void
parse_external_addr(const char *optarg)
{
    struct cmdline_ipaddr res;
    struct cmdline_token_ipaddr tk;
    tk.ipaddr_data.flags = CMDLINE_IPADDR_V4;
    if (cmdline_parse_ipaddr((cmdline_parse_token_hdr_t*)&tk, optarg, &res, sizeof(res)) < 0) {
        rte_exit(EXIT_FAILURE, "Invalid external IP address: %s\n", optarg);
    }
    external_ip = res.addr.ipv4.s_addr;
}


#define CMD_LINE_OPT_WAN_PORT "wan"
#define CMD_LINE_OPT_ETH_DEST "eth-dest"
#define CMD_LINE_OPT_EXT_IP "extip"
#define CMD_LINE_OPT_EXP_TIME "expire"
#define CMD_LINE_OPT_MAX_FLOWS "max-flows"
#define CMD_LINE_OPT_START_PORT "starting-port"

/* Parse the argument given in the command line of the application */
static int
parse_args(int argc, char **argv, unsigned nb_ports)
{
    int opt, ret;
    char **argvopt;
    int option_index;
    char *prgname = argv[0];
    char *port_end;
    static struct option lgopts[] = {
        {CMD_LINE_OPT_WAN_PORT, 1, 0, 0},
        {CMD_LINE_OPT_ETH_DEST, 1, 0, 0},
        {CMD_LINE_OPT_EXT_IP, 1, 0, 0},
        {CMD_LINE_OPT_EXP_TIME, 1, 0, 0},
        {CMD_LINE_OPT_MAX_FLOWS, 1, 0, 0},
        {CMD_LINE_OPT_START_PORT, 1, 0, 0},
        {NULL, 0, 0, 0}
    };

    argvopt = argv;

    while ((opt = getopt_long(argc, argvopt, "p:P",
                           lgopts, &option_index)) != EOF) {
        if (opt == 'p') {
            enabled_port_mask = parse_portmask(optarg);
            if (enabled_port_mask == 0) {
                printf("invalid portmask\n");
                print_usage(prgname);
                return -1;
            }
        } else if (0 == strncmp(lgopts[option_index].name,
                                CMD_LINE_OPT_WAN_PORT,
                                sizeof (CMD_LINE_OPT_WAN_PORT))) {
            LOG("parsing wan port: %s\n", optarg);
            wan_port_id = (uint8_t)strtoul(optarg, &port_end, 10);
            if ((optarg[0] == '\0') || (port_end == NULL) || (*port_end != '\0'))
                return -1;
            if (wan_port_id >= nb_ports) {
                printf("WAN port does not exist.");
                return -1;
            }
            if ((enabled_port_mask & 1 << wan_port_id) == 0) {
                printf("WAN port is not enabled");
                return -1;
            }
        } else if (0 == strncmp(lgopts[option_index].name, CMD_LINE_OPT_ETH_DEST,
                                sizeof(CMD_LINE_OPT_ETH_DEST))) {
            LOG("parsing gateway MAC: %s\n", optarg);
            parse_eth_dest(optarg);
        } else if (0 == strncmp(lgopts[option_index].name, CMD_LINE_OPT_EXT_IP,
                                sizeof(CMD_LINE_OPT_EXT_IP))) {
            LOG("parsing IP adddres on the external interface: %s\n", optarg);
            parse_external_addr(optarg);
        } else if (0 == strncmp(lgopts[option_index].name,
                                CMD_LINE_OPT_EXP_TIME,
                                sizeof (CMD_LINE_OPT_EXP_TIME))) {
          LOG("parsing expiration time: %s\n", optarg);
          expiration_time = (uint32_t)strtoul(optarg, &port_end, 10);
          if ((optarg[0] == '\0') || (port_end == NULL) || (*port_end != '\0'))
            return -1;
          if (expiration_time == 0) {
            printf("expiration time must be positive.");
            return -1;
          }
        } else if (0 == strncmp(lgopts[option_index].name,
                                CMD_LINE_OPT_MAX_FLOWS,
                                sizeof (CMD_LINE_OPT_MAX_FLOWS))) {
          LOG("parsing number of flows bound: %s\n", optarg);
          max_flows = (int)strtol(optarg, &port_end, 10);
          if ((optarg[0] == '\0') || (port_end == NULL) || (*port_end != '\0'))
            return -1;
          if (max_flows <= 0) {
            printf("number of flows bound must be positive.");
            return -1;
          }
        } else if (0 == strncmp(lgopts[option_index].name,
                                CMD_LINE_OPT_START_PORT,
                                sizeof (CMD_LINE_OPT_START_PORT))) {
          LOG("parsing the lower bound for the ports allocation: %s\n", optarg);
          start_port = (int)strtol(optarg, &port_end, 10);
          if ((optarg[0] == '\0') || (port_end == NULL) || (*port_end != '\0'))
            return -1;
          if (max_flows <= 0) {
            printf("number of flows bound must be positive.");
            return -1;
          }
        } else {
            print_usage(prgname);
            return -1;
        }
    }

    if (optind >= 0)
        argv[optind-1] = prgname;

    ret = optind-1;
    optind = 0; /* reset getopt lib */
    return ret;
}

static void
print_ethaddr(const char *name, const struct ether_addr *eth_addr)
{
    char buf[ETHER_ADDR_FMT_SIZE];
    ether_format_addr(buf, ETHER_ADDR_FMT_SIZE, eth_addr);
    printf("%s%s", name, buf);
}

static int
init_mem(unsigned nb_mbuf, uint8_t nb_ports)
{
    int socketid;
    unsigned lcore_id;
    char s[64];

    for (lcore_id = 0; lcore_id < RTE_MAX_LCORE; lcore_id++) {
        if (rte_lcore_is_enabled(lcore_id) == 0)
            continue;

        socketid = rte_lcore_to_socket_id(lcore_id);

        if (socketid >= NB_SOCKETS) {
            rte_exit(EXIT_FAILURE, "Socket %d of lcore %u is out of range %d\n",
                socketid, lcore_id, NB_SOCKETS);
        }
        LOG("sock check completed\n");
        if (pktmbuf_pool[socketid] == NULL) {
            snprintf(s, sizeof(s), "mbuf_pool_%d", socketid);
            pktmbuf_pool[socketid] =
                rte_pktmbuf_pool_create(s, nb_mbuf,
                    MEMPOOL_CACHE_SIZE, 0,
                    RTE_MBUF_DEFAULT_BUF_SIZE, socketid);
            if (pktmbuf_pool[socketid] == NULL)
                rte_exit(EXIT_FAILURE,
                        "Cannot init mbuf pool on socket %d\n", socketid);
            else
                printf("Allocated mbuf pool on socket %d\n", socketid);
        }
    }

    if (!allocate_flowmanager(nb_ports, start_port, external_ip,
                              wan_port_id, expiration_time,
                              max_flows)) {
        LOG("Failed to allocate flow manager.\n");
        return -1;
    }
    else {
        LOG("Memory initialized successfully.\n");
        return 0;
    }
}

/* Check the link status of all ports in up to 9s, and print them finally */
static void
check_all_ports_link_status(uint8_t port_num, uint32_t port_mask)
{
#define CHECK_INTERVAL 100 /* 100ms */
#define MAX_CHECK_TIME 90 /* 9s (90 * 100ms) in total */
    uint8_t portid, count, all_ports_up, print_flag = 0;
    struct rte_eth_link link;

    printf("\nChecking link status");
    fflush(stdout);
    for (count = 0; count <= MAX_CHECK_TIME; count++) {
        all_ports_up = 1;
        for (portid = 0; portid < port_num; portid++) {
            if ((port_mask & (1 << portid)) == 0)
                continue;
            memset(&link, 0, sizeof(link));
            rte_eth_link_get_nowait(portid, &link);
            /* print link status if flag set */
            if (print_flag == 1) {
                if (link.link_status)
                    printf("Port %d Link Up - speed %u "
                        "Mbps - %s\n", (uint8_t)portid,
                        (unsigned)link.link_speed,
                (link.link_duplex == ETH_LINK_FULL_DUPLEX) ?
                    ("full-duplex") : ("half-duplex\n"));
                else
                    printf("Port %d Link Down\n",
                        (uint8_t)portid);
                continue;
            }
            /* clear all_ports_up flag if any link down */
            if (link.link_status == 0) {
                all_ports_up = 0;
                break;
            }
        }
        /* after finally printing all link status, get out */
        if (print_flag == 1)
            break;

        if (all_ports_up == 0) {
            printf(".");
            fflush(stdout);
            rte_delay_ms(CHECK_INTERVAL);
        }

        /* set the print_flag if all ports up or timeout */
        if (all_ports_up == 1 || count == (MAX_CHECK_TIME - 1)) {
            print_flag = 1;
            printf("done\n");
        }
    }
}

int
main(int argc, char **argv)
{
    struct lcore_conf *qconf;
    struct rte_eth_dev_info dev_info;
    struct rte_eth_txconf *txconf;
    int ret;
    unsigned nb_ports;
    uint16_t queueid;
    unsigned lcore_id;
    uint32_t n_tx_queue, nb_lcores;
    uint8_t portid, nb_rx_queues, queue, socketid;

    /* init EAL */
    ret = rte_eal_init(argc, argv);
    if (ret < 0)
        rte_exit(EXIT_FAILURE, "Invalid EAL parameters\n");
    argc -= ret;
    argv += ret;

    /* pre-init dst MACs for all ports to the broad cast address. Normally
     * it should be replaced by a nearest switch MAC via a command line option. */
    for (portid = 0; portid < RTE_MAX_ETHPORTS; portid++) {
        dest_eth_addr[portid] = 0xffffffffffff;
    }

    // TODO: moved w.r.t l3fwd. see if this still works.
    nb_ports = rte_eth_dev_count();
    if (nb_ports > RTE_MAX_ETHPORTS)
        nb_ports = RTE_MAX_ETHPORTS;

    /* parse application arguments (after the EAL ones) */
    ret = parse_args(argc, argv, nb_ports);
    if (ret < 0)
        rte_exit(EXIT_FAILURE, "Invalid NAT parameters\n");

    if (check_lcore_params() < 0)
        rte_exit(EXIT_FAILURE, "check_lcore_params failed\n");

    ret = init_lcore_rx_queues();
    if (ret < 0)
        rte_exit(EXIT_FAILURE, "init_lcore_rx_queues failed\n");

    if (check_port_config(nb_ports) < 0)
        rte_exit(EXIT_FAILURE, "check_port_config failed\n");

    nb_lcores = rte_lcore_count();
    n_tx_queue = nb_lcores;
    nb_rx_queues = 0;

#ifdef KLEE_VERIFICATION
    starting_time = start_time();
#endif //KLEE_VERIFICATION

    /* initialize all ports */
    for (portid = 0; portid < nb_ports; portid++) {
        /* skip ports that are not enabled */
        if ((enabled_port_mask & (1 << portid)) == 0) {
            printf("\nSkipping disabled port %d\n", portid);
            continue;
        }

        /* init port */
        printf("Initializing port %d ... ", portid );
        fflush(stdout);

        uint8_t nb_rx_queue = get_port_n_rx_queues(portid);
        //VVV ??? this is a questionable aggregation. in l3fwd it is even worse
        nb_rx_queues = RTE_MAX(nb_rx_queue, nb_rx_queues);
        if (n_tx_queue > MAX_TX_QUEUE_PER_PORT)
            n_tx_queue = MAX_TX_QUEUE_PER_PORT;
        printf("Creating queues: nb_rxq=%d nb_txq=%u... ",
            nb_rx_queue, (unsigned)n_tx_queue );
        ret = rte_eth_dev_configure(portid, nb_rx_queue,
                    (uint16_t)n_tx_queue, &port_conf);
        if (ret < 0)
            rte_exit(EXIT_FAILURE, "Cannot configure device: err=%d, port=%d\n",
                ret, portid);

        rte_eth_macaddr_get(portid, &ports_eth_addr[portid]);
        print_ethaddr(" Address:", &ports_eth_addr[portid]);
        printf(", ");
        print_ethaddr("Destination:",
            (const struct ether_addr *)&dest_eth_addr[portid]);
        printf(", ");

        /* init one TX queue per couple (lcore,port) */
        queueid = 0;
        for (lcore_id = 0; lcore_id < RTE_MAX_LCORE; lcore_id++) {
            if (rte_lcore_is_enabled(lcore_id) == 0)
                continue;

            socketid = (uint8_t)rte_lcore_to_socket_id(lcore_id);

            printf("txq=%u,%d,%d ", lcore_id, queueid, socketid);
            fflush(stdout);

            rte_eth_dev_info_get(portid, &dev_info);
            txconf = &dev_info.default_txconf;
            if (port_conf.rxmode.jumbo_frame)
                txconf->txq_flags = 0;
            ret = rte_eth_tx_queue_setup(portid, queueid, nb_txd,
                             socketid, txconf);
            if (ret < 0)
                rte_exit(EXIT_FAILURE, "rte_eth_tx_queue_setup: err=%d, "
                    "port=%d\n", ret, portid);

            qconf = &lcore_conf[lcore_id];
            qconf->tx_queue_id[portid] = queueid;
            queueid++;
        }
        printf("\n");
    }

    /* init memory */
    ret = init_mem(NB_MBUF, nb_ports);
    if (ret < 0)
        rte_exit(EXIT_FAILURE, "init_mem failed\n");
    
    for (lcore_id = 0; lcore_id < RTE_MAX_LCORE; lcore_id++) {
        if (rte_lcore_is_enabled(lcore_id) == 0)
            continue;
        qconf = &lcore_conf[lcore_id];
        printf("\nInitializing rx queues on lcore %u ... ", lcore_id );
        fflush(stdout);
        /* init RX queues */
        for(queue = 0; queue < qconf->n_rx_queue; ++queue) {
            portid = qconf->rx_queue_list[queue].port_id;
            queueid = qconf->rx_queue_list[queue].queue_id;

            socketid = (uint8_t)rte_lcore_to_socket_id(lcore_id);

            printf("rxq=%d,%d,%d ", portid, queueid, socketid);
            fflush(stdout);

            ret = rte_eth_rx_queue_setup(portid, queueid, nb_rxd,
                    socketid,
                    NULL,
                    pktmbuf_pool[socketid]);
            if (ret < 0)
                rte_exit(EXIT_FAILURE, "rte_eth_rx_queue_setup: err=%d,"
                        "port=%d\n", ret, portid);
        }
    }

    printf("\n");

    /* start ports */
    for (portid = 0; portid < nb_ports; portid++) {
        if ((enabled_port_mask & (1 << portid)) == 0) {
            continue;
        }
        /* Start device */
        ret = rte_eth_dev_start(portid);
        if (ret < 0)
            rte_exit(EXIT_FAILURE, "rte_eth_dev_start: err=%d, port=%d\n",
                ret, portid);
    }

    check_all_ports_link_status((uint8_t)nb_ports, enabled_port_mask);

    /* launch per-lcore init on every lcore */
    rte_eal_mp_remote_launch(main_loop, NULL, CALL_MASTER);
    RTE_LCORE_FOREACH_SLAVE(lcore_id) {
        if (rte_eal_wait_lcore(lcore_id) < 0)
            return -1;
    }

    return 0;
}<|MERGE_RESOLUTION|>--- conflicted
+++ resolved
@@ -638,15 +638,11 @@
             "flow will reside in the table, until it is vanished.\n"
             "  --max-flows <n>: the table capacity. if more than <n> flows\n"
             "arrive during the expiration time, the most recent ones are\n"
-<<<<<<< HEAD
-            "discarded.\n"
+            "discarded. \n"
             "  --starting-port <n>: the port where to start allocating ports\n"
             "on the external interface for forwarded flows. Ports below <n>\n"
             "will not be used, and NAT will occupy any port in the range:\n"
             "[starting-port,max-flows].\n",
-=======
-            "discarded.\n",
->>>>>>> 079a2352
             prgname);
 }
 
