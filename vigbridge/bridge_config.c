#include "bridge_config.h"

#include <getopt.h>
#include <stdlib.h>
#include <string.h>

// DPDK needs these but doesn't include them. :|
#include <linux/limits.h>
#include <sys/types.h>

#include <rte_common.h>
#include <rte_ethdev.h>
#include <cmdline_parse_etheraddr.h>
#include <cmdline_parse_ipaddr.h>

#include "nf.h"
#include "libvig/nf_util.h"
#include "libvig/nf_log.h"

const uint32_t DEFAULT_EXP_TIME = 300000000;//microseconds
const uint32_t DEFAULT_CAPACITY = 128;//MAC addresses

#define PARSE_ERROR(format, ...) \
    nf_config_usage(); \
    rte_exit(EXIT_FAILURE, format, ##__VA_ARGS__);

void nf_config_init(int argc, char** argv)
{
  // Set the default values
  config.expiration_time = DEFAULT_EXP_TIME; //seconds
  config.dyn_capacity = DEFAULT_CAPACITY; //MAC addresses
  config.static_config_fname[0] = '\0';//no static filtering configuration

  unsigned nb_devices = rte_eth_dev_count();

  struct option long_options[] = {
    {"expire",    required_argument,  NULL, 't'},
    {"capacity",    required_argument,  NULL, 'c'},
    {"config",    required_argument,  NULL, 'f'},
    {NULL,       0,      NULL, 0  }
  };

  int opt;
  while ((opt = getopt_long(argc, argv, "t:c:f:", long_options, NULL)) != EOF) {
    unsigned device;
    switch (opt) {
    case 't':
      config.expiration_time = nf_util_parse_int(optarg, "exp-time", 10, '\0');
      if (config.expiration_time <= 0) {
        PARSE_ERROR("Expiration time must be strictly positive.\n");
      }
      break;

    case 'c':
      config.dyn_capacity = nf_util_parse_int(optarg, "capacity", 10, '\0');
      if (config.dyn_capacity <= 0) {
        PARSE_ERROR("Flow table size must be strictly positive.\n");
      }
      break;

    case 'f':
      strncpy(config.static_config_fname, optarg,
              CONFIG_FNAME_LEN - 1);
      config.static_config_fname[CONFIG_FNAME_LEN - 1] = '\0';
      break;

    default:
      PARSE_ERROR("Unknown option %c", opt);
    }
  }

  // Reset getopt
  optind = 1;
}

void nf_config_usage(void)
{
  NF_INFO("Usage:\n"
         "[DPDK EAL options] --\n"
         "\t--expire <time>: flow expiration time (us), default: %" PRIu32 ".\n"
         "\t--capacity <n>: dynamic mac learning table capacity,"
         " default: %" PRIu32 ".\n"
         "\t--config <fname>: static filtering table configuration file.\n",
         DEFAULT_EXP_TIME,
         DEFAULT_CAPACITY);
}

void nf_config_print(void)
{
  NF_INFO("\n--- Bridge Config ---\n");

<<<<<<< HEAD
  NF_INFO("Expiration time: %" PRIu32 "us", config->expiration_time);
  NF_INFO("Capacity: %" PRIu16, config->dyn_capacity);
  NF_INFO("Static configuration file: %s", config->static_config_fname);
=======
  NF_INFO("Expiration time: %" PRVIGT "ns", config.expiration_time);
  NF_INFO("Capacity: %" PRIu16, config.dyn_capacity);
  NF_INFO("Static configuration file: %s", config.static_config_fname);
>>>>>>> f02566da

  NF_INFO("\n--- ------ ------ ---\n");
}<|MERGE_RESOLUTION|>--- conflicted
+++ resolved
@@ -89,15 +89,9 @@
 {
   NF_INFO("\n--- Bridge Config ---\n");
 
-<<<<<<< HEAD
-  NF_INFO("Expiration time: %" PRIu32 "us", config->expiration_time);
-  NF_INFO("Capacity: %" PRIu16, config->dyn_capacity);
-  NF_INFO("Static configuration file: %s", config->static_config_fname);
-=======
-  NF_INFO("Expiration time: %" PRVIGT "ns", config.expiration_time);
+  NF_INFO("Expiration time: %" PRIu32 "us", config.expiration_time);
   NF_INFO("Capacity: %" PRIu16, config.dyn_capacity);
   NF_INFO("Static configuration file: %s", config.static_config_fname);
->>>>>>> f02566da
 
   NF_INFO("\n--- ------ ------ ---\n");
 }