#ifdef KLEE_VERIFICATION
#include "libvig/stubs/containers/map_stub-control.h" //for map_reset
#endif//KLEE_VERIFICATION
#include <assert.h>
#include <errno.h>
#include <stdio.h>
#include <stdint.h>
#include <string.h>
// DPDK uses these but doesn't include them. :|
#include <linux/limits.h>
#include <sys/types.h>
#include <unistd.h>
#include <rte_common.h>
#include <rte_ethdev.h>
#include <rte_mbuf.h>
#include <cmdline_parse_etheraddr.h>

#include "libvig/nf_util.h"
#include "libvig/nf_log.h"
#include "bridge_config.h"

#include "libvig/containers/double-chain.h"
#include "libvig/containers/map.h"
#include "libvig/containers/vector.h"
#include "libvig/expirator.h"

#include "nf.h"
#include "state.h"

struct nf_config config;

struct State* mac_tables;

int bridge_expire_entries(vigor_time_t time) {
  assert(time >= 0); // we don't support the past
  assert(sizeof(vigor_time_t) <= sizeof(uint64_t));
  uint64_t time_u = (uint64_t) time; // OK because of the two asserts
<<<<<<< HEAD
  vigor_time_t last_time = time_u - config->expiration_time * 1000; // us to ns
=======
  vigor_time_t last_time = time_u - config.expiration_time;
>>>>>>> f02566da
  return expire_items_single_map(mac_tables->dyn_heap, mac_tables->dyn_keys,
                                 mac_tables->dyn_map,
                                 last_time);
}

int bridge_get_device(struct ether_addr* dst,
                      uint16_t src_device) {
  int device = -1;
  struct StaticKey k;
  memcpy(&k.addr, dst, sizeof(struct ether_addr));
  k.device = src_device;
  int present = map_get(mac_tables->st_map,
                        &k, &device);
  if (present) {
    return device;
  }
#ifdef KLEE_VERIFICATION
  map_reset(mac_tables->dyn_map);//simplify the traces for easy validation
#endif//KLEE_VERIFICATION

  int index = -1;
  present = map_get(mac_tables->dyn_map, dst, &index);
  if (present) {
    struct DynamicValue* value = 0;
    vector_borrow(mac_tables->dyn_vals, index, (void**)&value);
    device = value->device;
    vector_return(mac_tables->dyn_vals, index, value);
    return device;
  }
  return -1;
}

void bridge_put_update_entry(struct ether_addr* src,
                             uint16_t src_device,
                             vigor_time_t time) {
  int index = -1;
  int hash = ether_addr_hash(src);
  int present = map_get(mac_tables->dyn_map, src, &index);
  if (present) {
    dchain_rejuvenate_index(mac_tables->dyn_heap, index, time);
  } else {
    int allocated = dchain_allocate_new_index(mac_tables->dyn_heap,
                                              &index,
                                              time);
    if (!allocated) {
      NF_INFO("No more space in the dynamic table");
      return;
    }
    struct ether_addr* key = 0;
    struct DynamicValue* value = 0;
    vector_borrow(mac_tables->dyn_keys, index, (void**)&key);
    vector_borrow(mac_tables->dyn_vals, index, (void**)&value);
    memcpy(key, src, sizeof(struct ether_addr));
    value->device = src_device;
    map_put(mac_tables->dyn_map, key, index);
    //the other half of the key is in the map
    vector_return(mac_tables->dyn_keys, index, key);
    vector_return(mac_tables->dyn_vals, index, value);
  }
}

bool stat_map_condition(void* key, int index) {
  return 0 <= index & index < rte_eth_dev_count();
}

bool dyn_val_condition(void* val, int index, void* state) {
  struct DynamicValue* v = val;
  return 0 <= v->device & v->device < rte_eth_dev_count();
}

// File parsing, is not really the kind of code we want to verify.
#ifdef KLEE_VERIFICATION
void read_static_ft_from_file(struct Map* stat_map, struct Vector* stat_keys, uint32_t stat_capacity) {
}

static void read_static_ft_from_array(struct Map* stat_map, struct Vector* stat_keys, uint32_t stat_capacity) {
}

#else//KLEE_VERIFICATION

#ifndef DSOS
static void read_static_ft_from_file(struct Map* stat_map, struct Vector* stat_keys, uint32_t stat_capacity) {
  if (config.static_config_fname[0] == '\0') {
    // No static config
    return;
  }

  FILE* cfg_file = fopen(config.static_config_fname, "r");
  if (cfg_file == NULL) {
    rte_exit(EXIT_FAILURE, "Error opening the static config file: %s",
             config.static_config_fname);
  }

  unsigned number_of_lines = 0;
  char ch;
  do {
    ch = fgetc(cfg_file);
    if(ch == '\n')
      number_of_lines++;
  } while (ch != EOF);

  // Make sure the hash table is occupied only by 50%
  unsigned capacity = number_of_lines * 2;
  rewind(cfg_file);
  if (stat_capacity <= capacity) {
    rte_exit(EXIT_FAILURE, "Too many static rules (%d), max: %d",
             number_of_lines, stat_capacity/2);
  }
  int count = 0;

  while (1) {
    char mac_addr_str[20];
    char source_str[10];
    char target_str[10];
    int result = fscanf(cfg_file, "%18s", mac_addr_str);
    if (result != 1) {
      if (result == EOF) break;
      else {
        NF_INFO("Cannot read MAC address from file: %s",
                strerror(errno));
        goto finally;
      }
    }

    result = fscanf(cfg_file, "%9s", source_str);
    if (result != 1) {
      if (result == EOF) {
        NF_INFO("Incomplete config string: %s, skip", mac_addr_str);
        break;
      } else {
        NF_INFO("Cannot read the filtering target for MAC %s: %s",
                mac_addr_str, strerror(errno));
        goto finally;
      }
    }

    result = fscanf(cfg_file, "%9s", target_str);
    if (result != 1) {
      if (result == EOF) {
        NF_INFO("Incomplete config string: %s, skip", mac_addr_str);
        break;
      } else {
        NF_INFO("Cannot read the filtering target for MAC %s: %s",
                mac_addr_str, strerror(errno));
        goto finally;
      }
    }

    int device_from;
    int device_to;
    char* temp;
    struct StaticKey* key = 0;
    vector_borrow(stat_keys, count, (void**)&key);

    // Ouff... the strings are extracted, now let's parse them.
    result = cmdline_parse_etheraddr(NULL, mac_addr_str,
                                     &key->addr,
                                     sizeof(struct ether_addr));
    if (result < 0) {
      NF_INFO("Invalid MAC address: %s, skip",
              mac_addr_str);
      continue;
    }

    device_from = strtol(source_str, &temp, 10);
    if (temp == source_str || *temp != '\0') {
      NF_INFO("Non-integer value for the forwarding rule: %s (%s), skip",
              mac_addr_str, target_str);
      continue;
    }

    device_to = strtol(target_str, &temp, 10);
    if (temp == target_str || *temp != '\0') {
      NF_INFO("Non-integer value for the forwarding rule: %s (%s), skip",
              mac_addr_str, target_str);
      continue;
    }

    // Now everything is alright, we can add the entry
    key->device = device_from;
    map_put(stat_map, &key->addr, device_to);
    vector_return(stat_keys, count, key);
    ++count;
    assert(count < capacity);
  }
 finally:
  fclose(cfg_file);
}
#endif

struct {
  const char mac_addr[18];
  const int device_from;
  const int device_to;
} static_rules[] = {
  { "00:00:00:00:00:00", 0, 0 },
};

static void read_static_ft_from_array(struct Map* stat_map, struct Vector* stat_keys, uint32_t stat_capacity) {
  unsigned number_of_entries = sizeof(static_rules) / sizeof(static_rules[0]);

  // Make sure the hash table is occupied only by 50%
  unsigned capacity = number_of_entries * 2;
  if (stat_capacity <= capacity) {
    rte_exit(EXIT_FAILURE, "Too many static rules (%d), max: %d",
             number_of_entries, CAPACITY_UPPER_LIMIT/2);
  }
  int count = 0;

  for (int idx = 0; idx < number_of_entries; idx++) {
    struct StaticKey* key = 0;
    vector_borrow(stat_keys, count, (void**)&key);

    int result = cmdline_parse_etheraddr(NULL, static_rules[idx].mac_addr,
                                     &key->addr,
                                     sizeof(struct ether_addr));
    if (result < 0) {
      NF_INFO("Invalid MAC address: %s, skip",
              static_rules[idx].mac_addr);
      continue;
    }

    // Now everything is alright, we can add the entry
    key->device = static_rules[idx].device_from;
    map_put(stat_map, &key->addr, static_rules[idx].device_to);
    vector_return(stat_keys, count, key);
    ++count;
    assert(count < capacity);
  }
}

#endif//KLEE_VERIFICATION

void nf_init(void) {
  unsigned stat_capacity = 8192; // Has to be power of 2
  unsigned capacity = config.dyn_capacity;
  assert(stat_capacity < CAPACITY_UPPER_LIMIT - 1);

  mac_tables = alloc_state(capacity, stat_capacity, rte_eth_dev_count());
  if (mac_tables == NULL) {
		rte_exit(EXIT_FAILURE, "Could not allocate mac tables");
  } else {
#ifdef DSOS
    read_static_ft_from_array(mac_tables->st_map, mac_tables->st_vec, stat_capacity);
#else
    read_static_ft_from_file(mac_tables->st_map, mac_tables->st_vec, stat_capacity);
#endif
  }
}

int nf_process(struct rte_mbuf* mbuf, vigor_time_t now) {
  const uint16_t in_port = mbuf->port;
  struct ether_hdr* ether_header = nf_then_get_ether_header(mbuf_pkt(mbuf));

  bridge_expire_entries(now);
  bridge_put_update_entry(&ether_header->s_addr, in_port, now);

  int forward_to = bridge_get_device(&ether_header->d_addr, in_port);

  if (forward_to == -1) {
    return FLOOD_FRAME;
  }

  if (forward_to == -2) {
    NF_DEBUG("filtered frame");
    return in_port;
  }

  return forward_to;
}<|MERGE_RESOLUTION|>--- conflicted
+++ resolved
@@ -35,11 +35,7 @@
   assert(time >= 0); // we don't support the past
   assert(sizeof(vigor_time_t) <= sizeof(uint64_t));
   uint64_t time_u = (uint64_t) time; // OK because of the two asserts
-<<<<<<< HEAD
-  vigor_time_t last_time = time_u - config->expiration_time * 1000; // us to ns
-=======
-  vigor_time_t last_time = time_u - config.expiration_time;
->>>>>>> f02566da
+  vigor_time_t last_time = time_u - config.expiration_time * 1000; // us to ns
   return expire_items_single_map(mac_tables->dyn_heap, mac_tables->dyn_keys,
                                  mac_tables->dyn_map,
                                  last_time);
