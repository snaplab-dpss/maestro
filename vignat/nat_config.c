--- conflicted
+++ resolved
@@ -133,13 +133,8 @@
 {
 	NF_INFO("\n--- NAT Config ---\n");
 
-<<<<<<< HEAD
-	NF_INFO("Main LAN device (only relevant for NOP): %" PRIu16, config->lan_main_device);
-	NF_INFO("WAN device: %" PRIu16, config->wan_device);
-=======
-	NF_INFO("Main LAN device: %" PRIu16, config.lan_main_device);
+	NF_INFO("Main LAN device (only relevant for NOP): %" PRIu16, config.lan_main_device);
 	NF_INFO("WAN device: %" PRIu16, config.wan_device);
->>>>>>> f02566da
 
 	char* ext_ip_str = nf_ipv4_to_str(config.external_addr);
 	NF_INFO("External IP: %s", ext_ip_str);
@@ -156,15 +151,9 @@
 		free(end_mac_str);
 	}
 
-<<<<<<< HEAD
-	NF_INFO("Starting port: %" PRIu16, config->start_port);
-	NF_INFO("Expiration time: %" PRIu32 "us", config->expiration_time);
-	NF_INFO("Max flows: %" PRIu32, config->max_flows);
-=======
 	NF_INFO("Starting port: %" PRIu16, config.start_port);
-	NF_INFO("Expiration time: %" PRVIGT "ns", config.expiration_time);
+	NF_INFO("Expiration time: %" PRIu32 "us", config.expiration_time);
 	NF_INFO("Max flows: %" PRIu32, config.max_flows);
->>>>>>> f02566da
 
 	NF_INFO("\n--- --- ------ ---\n");
 }