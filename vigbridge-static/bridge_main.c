#ifdef KLEE_VERIFICATION
#  include "libvig/models/verified/map-control.h" //for map_reset
#endif                                            // KLEE_VERIFICATION
#include <assert.h>
#include <errno.h>
#include <stdio.h>
#include <stdint.h>
#include <string.h>
#include <unistd.h>
#include <rte_common.h>
#include <rte_ethdev.h>

#include "libvig/verified/double-chain.h"
#include "libvig/verified/map.h"
#include "libvig/verified/vector.h"
#include "libvig/verified/expirator.h"
#include "libvig/verified/ether.h"

#include "nf.h"
#include "nf-util.h"
#include "nf-log.h"
#include "nf-parse.h"
#include "bridge_config.h"
#include "state.h"

struct nf_config config;

struct State *mac_tables;

int bridge_get_device(struct rte_ether_addr *dst, uint16_t src_device) {
  int device = -1;
  struct StaticKey k;
  memcpy(&k.addr, dst, sizeof(struct rte_ether_addr));
  k.device = src_device;
  int present = map_get(mac_tables->st_map, &k, &device);
  if (present) {
    return device;
  }
  return -1;
}

// File parsing, is not really the kind of code we want to verify.
#ifdef KLEE_VERIFICATION
void read_static_ft_from_file(struct Map *stat_map, struct Vector *stat_keys,
                              uint32_t stat_capacity) {}

static void read_static_ft_from_array(struct Map *stat_map,
                                      struct Vector *stat_keys,
                                      uint32_t stat_capacity) {}

#else // KLEE_VERIFICATION

#  ifndef NFOS
static void read_static_ft_from_file(struct Map *stat_map,
                                     struct Vector *stat_keys,
                                     uint32_t stat_capacity) {
  if (config.static_config_fname[0] == '\0') {
    // No static config
    return;
  }

  FILE *cfg_file = fopen(config.static_config_fname, "r");
  if (cfg_file == NULL) {
    rte_exit(EXIT_FAILURE, "Error opening the static config file: %s",
             config.static_config_fname);
  }

  unsigned number_of_lines = 0;
  char ch;
  do {
    ch = fgetc(cfg_file);
    if (ch == '\n')
      number_of_lines++;
  } while (ch != EOF);

  // Make sure the hash table is occupied only by 50%
  unsigned capacity = number_of_lines * 2;
  rewind(cfg_file);
  if (stat_capacity <= capacity) {
    rte_exit(EXIT_FAILURE, "Too many static rules (%d), max: %d",
             number_of_lines, stat_capacity / 2);
  }
  int count = 0;

  while (1) {
    char mac_addr_str[20];
    char source_str[10];
    char target_str[10];
    int result = fscanf(cfg_file, "%18s", mac_addr_str);
    if (result != 1) {
      if (result == EOF)
        break;
      else {
        NF_INFO("Cannot read MAC address from file: %s", strerror(errno));
        goto finally;
      }
    }

    result = fscanf(cfg_file, "%9s", source_str);
    if (result != 1) {
      if (result == EOF) {
        NF_INFO("Incomplete config string: %s, skip", mac_addr_str);
        break;
      } else {
        NF_INFO("Cannot read the filtering target for MAC %s: %s", mac_addr_str,
                strerror(errno));
        goto finally;
      }
    }

    result = fscanf(cfg_file, "%9s", target_str);
    if (result != 1) {
      if (result == EOF) {
        NF_INFO("Incomplete config string: %s, skip", mac_addr_str);
        break;
      } else {
        NF_INFO("Cannot read the filtering target for MAC %s: %s", mac_addr_str,
                strerror(errno));
        goto finally;
      }
    }

    int device_from;
    int device_to;
    char *temp;
    struct StaticKey *key = 0;
    vector_borrow(stat_keys, count, (void **)&key);

    // Ouff... the strings are extracted, now let's parse them.
    result = nf_parse_etheraddr(mac_addr_str, &key->addr);
    if (result < 0) {
      NF_INFO("Invalid MAC address: %s, skip", mac_addr_str);
      continue;
    }

    device_from = strtol(source_str, &temp, 10);
    if (temp == source_str || *temp != '\0') {
      NF_INFO("Non-integer value for the forwarding rule: %s (%s), skip",
              mac_addr_str, target_str);
      continue;
    }

    device_to = strtol(target_str, &temp, 10);
    if (temp == target_str || *temp != '\0') {
      NF_INFO("Non-integer value for the forwarding rule: %s (%s), skip",
              mac_addr_str, target_str);
      continue;
    }

    // Now everything is alright, we can add the entry
    key->device = device_from;
    map_put(stat_map, &key->addr, device_to);
    vector_return(stat_keys, count, key);
    ++count;
    assert(count < capacity);
  }
finally:
  fclose(cfg_file);
}
#  endif // NFOS

struct {
  const char mac_addr[18];
  const int device_from;
  const int device_to;
} static_rules[] = {
  { "00:00:00:00:00:00", 0, 0 },
};

static void read_static_ft_from_array(struct Map *stat_map,
                                      struct Vector *stat_keys,
                                      uint32_t stat_capacity) {
  unsigned number_of_entries = sizeof(static_rules) / sizeof(static_rules[0]);

  // Make sure the hash table is occupied only by 50%
  unsigned capacity = number_of_entries * 2;
  if (stat_capacity <= capacity) {
    rte_exit(EXIT_FAILURE, "Too many static rules (%d), max: %d",
             number_of_entries, CAPACITY_UPPER_LIMIT / 2);
  }
  int count = 0;

  for (int idx = 0; idx < number_of_entries; idx++) {
    struct StaticKey *key = 0;
    vector_borrow(stat_keys, count, (void **)&key);

    int result = nf_parse_etheraddr(static_rules[idx].mac_addr, &key->addr);
    if (result < 0) {
      NF_INFO("Invalid MAC address: %s, skip", static_rules[idx].mac_addr);
      continue;
    }

    // Now everything is alright, we can add the entry
    key->device = static_rules[idx].device_from;
    map_put(stat_map, &key->addr, static_rules[idx].device_to);
    vector_return(stat_keys, count, key);
    ++count;
    assert(count < capacity);
  }
}

#endif // KLEE_VERIFICATION

bool nf_init(void) {
  unsigned stat_capacity = 8192; // Has to be power of 2
  unsigned capacity = config.dyn_capacity;
  assert(stat_capacity < CAPACITY_UPPER_LIMIT - 1);

  mac_tables = alloc_state(capacity, stat_capacity, rte_eth_dev_count_avail());
  if (mac_tables == NULL) {
    return false;
  }
#ifdef NFOS
  read_static_ft_from_array(mac_tables->st_map, mac_tables->st_vec,
                            stat_capacity);
#else
  read_static_ft_from_file(mac_tables->st_map, mac_tables->st_vec,
                           stat_capacity);
#endif
  return true;
}

<<<<<<< HEAD
int nf_process(uint16_t device, uint8_t *buffer, uint16_t buffer_length,
               vigor_time_t now) {
=======
int nf_process(uint16_t device, uint8_t **buffer, uint16_t packet_length,
               vigor_time_t now, struct rte_mbuf *mbuf) {
>>>>>>> ea149e1c
  struct rte_ether_hdr *rte_ether_header = nf_then_get_rte_ether_header(buffer);

  NF_INFO("");
  NF_INFO("Ethernet header summary (Vigor):");
  NF_INFO("Destination:\t%02hhX:%02hhX:%02hhX:%02hhX:%02hhX:%02hhX",
          rte_ether_header->d_addr.addr_bytes[0],
          rte_ether_header->d_addr.addr_bytes[1],
          rte_ether_header->d_addr.addr_bytes[2],
          rte_ether_header->d_addr.addr_bytes[3],
          rte_ether_header->d_addr.addr_bytes[4],
          rte_ether_header->d_addr.addr_bytes[5]);
  NF_INFO("Source:\t\t%02hhX:%02hhX:%02hhX:%02hhX:%02hhX:%02hhX",
          rte_ether_header->s_addr.addr_bytes[0],
          rte_ether_header->s_addr.addr_bytes[1],
          rte_ether_header->s_addr.addr_bytes[2],
          rte_ether_header->s_addr.addr_bytes[3],
          rte_ether_header->s_addr.addr_bytes[4],
          rte_ether_header->s_addr.addr_bytes[5]);
  NF_INFO("");

  int forward_to = bridge_get_device(&rte_ether_header->d_addr, device);

  if (forward_to == -1) {
    return FLOOD_FRAME;
  }

  if (forward_to == -2) {
    NF_DEBUG("filtered frame");
    return device;
  }

  return forward_to;
}<|MERGE_RESOLUTION|>--- conflicted
+++ resolved
@@ -220,13 +220,8 @@
   return true;
 }
 
-<<<<<<< HEAD
-int nf_process(uint16_t device, uint8_t *buffer, uint16_t buffer_length,
-               vigor_time_t now) {
-=======
 int nf_process(uint16_t device, uint8_t **buffer, uint16_t packet_length,
                vigor_time_t now, struct rte_mbuf *mbuf) {
->>>>>>> ea149e1c
   struct rte_ether_hdr *rte_ether_header = nf_then_get_rte_ether_header(buffer);
 
   NF_INFO("");
